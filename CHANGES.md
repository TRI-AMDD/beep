--- conflicted
+++ resolved
@@ -1,7 +1,5 @@
 
 
-<<<<<<< HEAD
-=======
 v2021.3.4.9
 -----------
 * BUGFIX Change diagnostic cycle detection and add detection for final diagnostic
@@ -61,7 +59,6 @@
 * Introduce fix for insufficient length in order to interpolate
 * generate output protocolnames dir if it doesn't exist
 
->>>>>>> 74a1ab1d
 v2020.11.4.14
 -------------
 * Add parsing for files with paths in the protocol field
