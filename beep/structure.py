# Copyright 2019 Toyota Research Institute. All rights reserved.
"""
Module and script for processing cycler run CSVs into structured data
for featurization and analysis.  Contains RawCyclerRun and ProcessedCyclerRun
objects, which parse and structure data, along with utility
functions for manipulating tabular data.

Usage:
    structure [INPUT_JSON]

Options:
    -h --help       Show this screen
    --version       Show version


The `structure` script will run the data structuring on specified filenames corresponding
to validated raw cycler files.  It places the structured datafiles in `/data-share/structure`.

The input json must contain the following fields:
* `file_list` - a list of full path filenames which have been processed
* `validity` - a list of boolean validation results, e. g. `[True, True, False]`

The output json contains the following fields:

* `invalid_file_list` - a list of invalid files according to the validity
* `file_list` - a list of files which have been structured into processed_cycler_runs

Example:
```angular2
$ structure '{"validity": [false, false, true],
             file_list": ["/data-share/renamed_cycler_files/FastCharge/FastCharge_0_CH33.csv",
                          "/data-share/renamed_cycler_files/FastCharge/FastCharge_1_CH44.csv",
                          "/data-share/renamed_cycler_files/FastCharge/FastCharge_2_CH29.csv"]}''
{"invalid_file_list": ["/data-share/renamed_cycler_files/FastCharge/FastCharge_0_CH33.csv",
                       "/data-share/renamed_cycler_files/FastCharge/FastCharge_1_CH44.csv"],
 "file_list": ["/data-share/structure/FastCharge_2_CH29_structure.json"]}
```
"""

import json
import re
from datetime import datetime

import pandas as pd
import numpy as np
import os
import pytz
import time
from scipy import integrate
import itertools

from monty.json import MSONable
from docopt import docopt
from monty.serialization import loadfn, dumpfn
from glob import glob
from beep import tqdm

from beep import StringIO, MODULE_DIR, ENVIRONMENT
from beep.validate import ValidatorBeep, BeepValidationError
from beep.collate import add_suffix_to_filename
from beep.conversion_schemas import ARBIN_CONFIG, MACCOR_CONFIG, \
    FastCharge_CONFIG, xTesladiag_CONFIG, INDIGO_CONFIG, BIOLOGIC_CONFIG, \
    STRUCTURE_DTYPES
from beep.utils import KinesisEvents
from beep import logger, __version__

s = {'service': 'DataStructurer'}


class RawCyclerRun(MSONable):
    """
    Object corresponding to parsed cycler run, includes a factory method to
    construct object from a file path (e. g. "test_file.csv")

    Attributes:
        data (pandas.DataFrame): DataFrame corresponding to cycler run data.
        metadata (dict): Dict corresponding to cycler run metadata.
        eis (beep.structure.EISpectrum): electrochemical impedence
            spectrum object. Defaults to None.
        validate (bool): whether or not to validate DataFrame upon
            instantiation. Defaults to None.
    """
    # These define float and int columns for numeric binary save files
    FLOAT_COLUMNS = ["test_time", "current", "voltage", "charge_capacity",
                     "discharge_capacity",
                     "charge_energy", "discharge_energy",
                     "internal_resistance", "temperature"]
    INT_COLUMNS = ["step_index", "cycle_index"]

    def __init__(self, data, metadata, eis=None, validate=False, filename=None):
        """
        Args:
            data (pandas.DataFrame): DataFrame corresponding to cycler run data
            metadata (dict): Dict corresponding to cycler run metadata
            eis (beep.structure.EISpectrum): electrochemical impedence
                spectrum object. Defaults to None
            validate (bool): whether or not to validate DataFrame upon
                instantiation. Defaults to None.
        """
        if validate:
            validator = ValidatorBeep()
            is_valid = validator.validate_arbin_dataframe(data)
            if not is_valid:
                raise BeepValidationError("Beep validation failed")

        self.data = data
        self.metadata = metadata
        self.eis = eis
        self.filename = filename

    @classmethod
    def from_file(cls, path, validate=False):
        """
        Factory method to invoke RawCyclerRun from filename with recognition of
        type from filename, using corresponding class method as constructor.

        Args:
            path (str): string corresponding to file path.
            validate (bool): whether or not to validate file.

        Returns:
            beep.structure.RawCyclerRun: RawCyclerRun corresponding to parsed file(s).

        """
        if re.match(ARBIN_CONFIG['file_pattern'], path):
            return cls.from_arbin_file(path, validate)

        elif re.match(MACCOR_CONFIG['file_pattern'], path):
            return cls.from_maccor_file(path, False, validate)

        elif re.match(INDIGO_CONFIG['file_pattern'], path):
            return cls.from_indigo_file(path, validate)

        elif re.match(BIOLOGIC_CONFIG['file_pattern'], path):
            return cls.from_biologic_file(path, validate)

        else:
            raise ValueError("{} does not match any known file pattern".format(path))

    def get_interpolated_steps(self, v_range, resolution, step_type='discharge', reg_cycles=None, axis='voltage'):
        """
        Gets interpolated cycles for the step specified, charge or discharge.

        Args:
            v_range ([Float, Float]): list of two floats that define
                the voltage interpolation range endpoints.
            resolution (int): resolution of interpolated data.
            step_type (str): which step to interpolate i.e. 'charge' or 'discharge'
            reg_cycles (list): list containing cycle indicies of regular cycles
            axis (str): which column to use for interpolation

        Returns:
            pandas.DataFrame: DataFrame corresponding to interpolated values.
        """
        if step_type is 'discharge':
            step_filter = determine_whether_step_is_discharging
        elif step_type is 'charge':
            step_filter = determine_whether_step_is_charging
        else:
            raise ValueError("{} is not a recognized step type")
        incl_columns = ["voltage", "current", "charge_capacity", "discharge_capacity",
                        "internal_resistance", "temperature"]
        all_dfs = []
        cycle_indices = self.data.cycle_index.unique()
        cycle_indices = [c for c in cycle_indices if c in reg_cycles]
        cycle_indices.sort()
        for cycle_index in tqdm(cycle_indices):
            # Use a cycle_index mask instead of a global groupby to save memory
            new_df = self.data.loc[self.data["cycle_index"] == cycle_index].groupby("step_index").filter(step_filter)
            if new_df.size == 0:
                continue
            if axis in ['charge_capacity', 'discharge_capacity']:
                axis_range = [self.data[axis].min(), self.data[axis].max()]
                new_df = get_interpolated_data(new_df, axis, field_range=axis_range,
                                               columns=incl_columns, resolution=resolution)
            elif axis == 'test_time':
                axis_range = [new_df[axis].min(), new_df[axis].max()]
                new_df = get_interpolated_data(new_df, axis, field_range=axis_range,
                                               columns=incl_columns, resolution=resolution)
            elif axis == 'voltage':
                new_df = get_interpolated_data(new_df, axis, field_range=v_range,
                                               columns=incl_columns, resolution=resolution)
            else:
                raise NotImplementedError
            new_df['cycle_index'] = cycle_index
            new_df['step_type'] = step_type
            new_df['step_type'] = new_df['step_type'].astype('category')
            all_dfs.append(new_df)

        # Ignore the index to avoid issues with overlapping voltages
        result = pd.concat(all_dfs, ignore_index=True)

        # Cycle_index gets a little weird about typing, so round it here
        result.cycle_index = result.cycle_index.round()

        return result

    def get_interpolated_cycles(self, v_range=None, resolution=1000, diagnostic_available=None):
        """
        Gets interpolated cycles for both charge and discharge steps.

        Args:
            v_range ([Float, Float]): list of two floats that define
                the voltage interpolation range endpoints.
            resolution (int): resolution of interpolated data.
            diagnostic_available (dict): dictionary containing information about
                location of diagnostic cycles

        Returns:
            pandas.DataFrame: DataFrame corresponding to interpolated values.
        """
        if diagnostic_available:
            diag_cycles = list(itertools.chain.from_iterable(
                [list(range(i, i + diagnostic_available['length'])) for i in
                 diagnostic_available['diagnostic_starts_at']
                 if i <= self.data.cycle_index.max()]))
            reg_cycles = [i for i in self.data.cycle_index.unique() if i not in diag_cycles]
        else:
            reg_cycles = [i for i in self.data.cycle_index.unique()]

        v_range = v_range or [2.8, 3.5]
        interpolated_discharge = self.get_interpolated_steps(v_range,
                                                             resolution,
                                                             step_type='discharge',
                                                             reg_cycles=reg_cycles,
                                                             axis='voltage')
        interpolated_charge = self.get_interpolated_steps(v_range,
                                                          resolution,
                                                          step_type='charge',
                                                          reg_cycles=reg_cycles,
                                                          axis='charge_capacity')
        result = pd.concat([interpolated_discharge, interpolated_charge], ignore_index=True)
        result = result.astype(STRUCTURE_DTYPES['cycles_interpolated'])

        return result

    def as_dict(self):
        """
        Method for dictionary/json serialization hook in MSONable

        Returns:
            dict: Representation as dictionary.
        """
        obj = {"@module": self.__class__.__module__,
               "@class": self.__class__.__name__,
               "data": self.data.to_dict('list'),
               "metadata": self.metadata,
               "eis": self.eis}
        return obj

    @classmethod
    def from_dict(cls, d):
        """
        Method for dictionary/json deserialization hook in MSONable

        Returns:
            beep.structure.RawCyclerRun:
        """

        data = pd.DataFrame(d['data'])
        data = data.sort_index()
        return cls(data, d['metadata'], d['eis'])

    def get_summary(self, diagnostic_available=None, nominal_capacity=1.1,
                    full_fast_charge=0.8, cycle_complete_discharge_ratio=0.97,
                    cycle_complete_vmin=3.3, cycle_complete_vmax=3.3):
        """
        Gets summary statistics for data according to cycle number. Summary data
        must be float or int type for compatibility with other methods

        Args:
            diagnostic_available (dict): dictionary with diagnostic_types
            nominal_capacity (float): nominal capacity for summary stats
            full_fast_charge (float): full fast charge for summary stats
            cycle_complete_discharge_ratio (float): expected ratio
                discharge/charge at the end of any complete cycle
            cycle_complete_vmin (float): expected voltage minimum achieved
                in any complete cycle
            cycle_complete_vmax (float): expected voltage maximum achieved
                in any complete cycle

        Returns:
            pandas.DataFrame: summary statistics by cycle.

        """
        #Filter out only regular cycles for summary stats. Diagnostic summary computed separately
        if diagnostic_available:
            diag_cycles = list(itertools.chain.from_iterable(
                [list(range(i, i + diagnostic_available['length'])) for i in
                 diagnostic_available['diagnostic_starts_at']
                 if i <= self.data.cycle_index.max()]))
            reg_cycles_at = [i for i in self.data.cycle_index.unique() if i not in diag_cycles]
        else:
            reg_cycles_at = [i for i in self.data.cycle_index.unique()]

        summary = self.data.groupby("cycle_index").agg({
            "cycle_index": "first",
            "discharge_capacity": "max",
            "charge_capacity": "max",
            "discharge_energy": "max",
            "charge_energy": "max",
            "internal_resistance": "last",
            "temperature": ["max", "mean", "min"],
            "date_time_iso": "first"})

        summary.columns = ['cycle_index', 'discharge_capacity', 'charge_capacity',
                           'discharge_energy', 'charge_energy',
                           'dc_internal_resistance', 'temperature_maximum',
                           'temperature_average', 'temperature_minimum',
                           'date_time_iso']
        summary = summary[summary.index.isin(reg_cycles_at)]
        summary['energy_efficiency'] = summary['discharge_energy']/summary['charge_energy']
        summary.loc[~np.isfinite(summary['energy_efficiency']), 'energy_efficiency'] = np.NaN
        summary['charge_throughput'] = summary.charge_capacity.cumsum()
        summary['energy_throughput'] = summary.charge_energy.cumsum()

        # This method for computing charge start and end times implicitly
        # assumes that a cycle starts with a charge step and is then followed
        # by discharge step.
        charge_start_time = self.data.groupby('cycle_index', as_index=False)['date_time_iso'].agg('first')
        charge_finish_time = self.data[self.data.charge_capacity >= nominal_capacity*full_fast_charge].\
            groupby('cycle_index', as_index=False)['date_time_iso'].agg('first')

        # Left merge, since some cells might not reach desired levels of
        # charge_capacity and will have NaN for charge duration
        merged = charge_start_time.merge(charge_finish_time, on='cycle_index', how='left')

        # Charge duration stored in seconds - note that date_time_iso is only ~1sec resolution
        time_diff = np.subtract(pd.to_datetime(merged.date_time_iso_y, utc=True, errors='coerce'),
                                pd.to_datetime(merged.date_time_iso_x, errors='coerce'))
        summary["charge_duration"] = np.round(time_diff/np.timedelta64(1, 's'), 2)

        # Compute time since start of cycle in minutes. This comes handy
        # for featurizing time-temperature integral
        self.data['time_since_cycle_start'] = pd.to_datetime(self.data['date_time_iso']) - \
            pd.to_datetime(self.data.groupby('cycle_index')['date_time_iso'].transform('first'))
        self.data['time_since_cycle_start'] = (self.data['time_since_cycle_start'] / np.timedelta64(1, 's'))/60

        # Group by cycle index and integrate time-temperature
        # using a lambda function.
        summary['time_temperature_integrated'] = \
            self.data.groupby('cycle_index').apply(lambda g: integrate.trapz(g.temperature, x=g.time_since_cycle_start))

        # Drop the time since cycle start column
        self.data.drop(columns=['time_since_cycle_start'])

        # Determine if any of the cycles has been paused
        summary['paused'] = self.data.groupby("cycle_index").apply(determine_paused)

        summary = summary.astype(STRUCTURE_DTYPES['summary'])

        last_voltage = self.data.loc[self.data['cycle_index'] == self.data['cycle_index'].max()]['voltage']
        if ((last_voltage.min() < cycle_complete_vmin) and (last_voltage.max() > cycle_complete_vmax) and
            ((summary.iloc[[-1]])['discharge_capacity'].iloc[0] > cycle_complete_discharge_ratio
             * (summary.iloc[[-1]])['charge_capacity'].iloc[0])):
            return summary
        else:
            return summary.iloc[:-1]

    def get_diagnostic_summary(self, diagnostic_available):
        """
        Gets summary statistics for data according to location of
        diagnostic cycles in the data

        Args:
            diagnostic_available (dict): dictionary with diagnostic_types
                as list, 'length' of the diagnostic in cycles and location
                of the diagnostic by cycle index

        Returns:
            (DataFrame) of summary statistics by cycle

        """

        max_cycle = self.data.cycle_index.max()
        starts_at = [i for i in diagnostic_available['diagnostic_starts_at']
                     if i <= max_cycle]
        diag_cycles_at = list(itertools.chain.from_iterable(
            [list(range(i, i + diagnostic_available['length'])) for i in starts_at]))
        diag_summary = self.data.groupby("cycle_index").agg({
            "discharge_capacity": "max",
            "charge_capacity": "max",
            "discharge_energy": "max",
            "charge_energy": "max",
            "temperature": ["max", "mean", "min"],
            "date_time_iso": "first",
            "cycle_index": "first"},
        )

        diag_summary.columns = ['discharge_capacity', 'charge_capacity',
                                'discharge_energy', 'charge_energy',
                                'temperature_maximum', 'temperature_average',
                                'temperature_minimum', 'date_time_iso',
                                'cycle_index']
        diag_summary = diag_summary[diag_summary.index.isin(diag_cycles_at)]

        diag_summary['coulombic_efficiency'] = diag_summary['discharge_capacity'] \
                                               / diag_summary['charge_capacity']
        diag_summary['paused'] = self.data.groupby("cycle_index").apply(determine_paused)

        diag_summary.reset_index(drop=True, inplace=True)

        diag_summary['cycle_type'] = pd.Series(diagnostic_available['cycle_type'] * len(starts_at))

        diag_summary = diag_summary.astype(STRUCTURE_DTYPES['diagnostic_summary'])

        return diag_summary

    def get_interpolated_diagnostic_cycles(self, diagnostic_available,
                                           resolution=1000, v_resolution=0.0005):
        """
        Interpolates data according to location and type of diagnostic
        cycles in the data

        Args:
            diagnostic_available (dict): dictionary with diagnostic_types
                as list, 'length' of the diagnostic in cycles and location
                of the diagnostic
            resolution (int): resolution of interpolation
            v_resolution (int): voltage delta to set for range based interpolation

        Returns:
            (DataFrame) of interpolated diagnostic steps by step and cycle

        """
        # Get the project name and the parameter file for the diagnostic
        project_name_list = get_project_sequence(self.filename)
        diag_path = os.path.join(MODULE_DIR, 'procedure_templates')
        v_range = get_diagnostic_parameters(
            diagnostic_available, diag_path, project_name_list[0])

        # Determine the cycles and types of the diagnostic cycles
        max_cycle = self.data.cycle_index.max()
        starts_at = [i for i in diagnostic_available['diagnostic_starts_at']
                     if i <= max_cycle]
        diag_cycles_at = list(itertools.chain.from_iterable(
            [range(i, i + diagnostic_available['length']) for i in starts_at]))
        # Duplicate cycle type list end to end for each starting index
        diag_cycle_type = diagnostic_available['cycle_type'] * len(starts_at)
        if not len(diag_cycles_at) == len(diag_cycle_type):
            errmsg = "Diagnostic cycles, {}, and diagnostic cycle types, "\
                     "{}, are unequal lengths".format(diag_cycles_at, diag_cycle_type)
            raise ValueError(errmsg)

        diag_data = self.data[self.data['cycle_index'].isin(diag_cycles_at)]

        # Convert date_time_iso field into pd.datetime object
        diag_data.loc[:, 'date_time_iso'] = pd.to_datetime(diag_data['date_time_iso'])

        # Convert datetime into seconds to allow interpolation of time
        diag_data.loc[:, 'datetime_seconds'] = [time.mktime(t.timetuple())
                                                if t is not pd.NaT else float('nan')
                                                for t in diag_data['date_time_iso']]

        # Counter to ensure non-contiguous repeats of step_index
        # within same cycle_index are grouped separately
        diag_data.loc[:, 'step_index_counter'] = 0

        for cycle_index in diag_cycles_at:
            indices = diag_data.loc[diag_data.cycle_index == cycle_index].index
            step_index_list = diag_data.step_index.loc[indices]
            diag_data.loc[indices, 'step_index_counter'] = \
                step_index_list.ne(step_index_list.shift()).cumsum()

        group = diag_data.groupby(["cycle_index", "step_index", "step_index_counter"])
        incl_columns = ["current", "charge_capacity", "discharge_capacity",
                        "charge_energy", "discharge_energy", "internal_resistance",
                        "temperature", "datetime_seconds", "test_time"]

        diag_dict = {}
        for cycle in diag_data.cycle_index.unique():
            diag_dict.update({cycle: None})
            steps = diag_data[diag_data.cycle_index == cycle].step_index.unique()
            diag_dict[cycle] = list(steps)

        all_dfs = []
        for (cycle_index, step_index, step_index_counter), df in tqdm(group):
            if diag_cycle_type[diag_cycles_at.index(cycle_index)] == 'hppc':
                v_hppc_step = [df.voltage.min(), df.voltage.max()]
                hppc_resolution = int((df.voltage.max() - df.voltage.min()) / v_resolution)
                new_df = get_interpolated_data(df, field_name="voltage", field_range=v_hppc_step,
                                               columns=incl_columns, resolution=hppc_resolution)
            else:
                new_df = get_interpolated_data(df, field_name="voltage", field_range=v_range,
                                               columns=incl_columns, resolution=resolution)

            #Convert interpolated time in seconds back to datetime
            new_df['date_time_iso'] = [datetime.utcfromtimestamp(t).isoformat()
                                       if ~np.isnan(t) else t for t in new_df['datetime_seconds']]
            new_df = new_df.drop(columns='datetime_seconds')

            new_df['cycle_index'] = cycle_index
            new_df['cycle_type'] = diag_cycle_type[diag_cycles_at.index(cycle_index)]
            new_df['step_index'] = step_index
            new_df['step_index_counter'] = step_index_counter
            new_df['step_type'] = diag_dict[cycle_index].index(step_index)
            new_df.astype({'cycle_index': 'int32',
                           'cycle_type': 'category',
                           'step_index': 'uint8',
                           'step_index_counter': 'int16',
                           'step_type': 'uint8'
                           })
            new_df['discharge_dQdV'] = new_df.discharge_capacity.diff() / new_df.voltage.diff()
            new_df['charge_dQdV'] = new_df.charge_capacity.diff() / new_df.voltage.diff()
            all_dfs.append(new_df)

        # Ignore the index to avoid issues with overlapping voltages
        result = pd.concat(all_dfs, ignore_index=True)
        # Cycle_index gets a little weird about typing, so round it here
        result.cycle_index = result.cycle_index.round()

        result = result.astype(STRUCTURE_DTYPES['diagnostic_interpolated'])

        return result

    @classmethod
    def from_arbin_file(cls, path, validate=False):
        """
        Creates RawCyclerRun from an Arbin data file.

        Args:
            path (str): file path to data file
            validate (bool): True if data is to be validated.

        Returns:
            beep.structure.RawCyclerRun
        """
        metadata_path = path.replace(".csv", "_Metadata.csv")
        data = pd.read_csv(path)
        data.rename(str.lower, axis='columns', inplace=True)

        for column, dtype in ARBIN_CONFIG['data_types'].items():
            if column in data:
                if not data[column].isnull().values.any():
                    data[column] = data[column].astype(dtype)

        data.rename(ARBIN_CONFIG['data_columns'], axis='columns', inplace=True)
        metadata = pd.read_csv(metadata_path)
        metadata.rename(str.lower, axis='columns', inplace=True)
        metadata.rename(ARBIN_CONFIG['metadata_fields'], axis='columns', inplace=True)
        # Note the to_dict, which scrubs numpy typing
        metadata = {col: item[0] for col, item
                    in metadata.to_dict('list').items()}

        # standardizing time format
        data['date_time_iso'] = data['date_time'].apply(
            lambda x: datetime.utcfromtimestamp(x).replace(tzinfo=pytz.UTC).isoformat())
        return cls(data, metadata, None, validate, filename=path)

    @classmethod
    def from_indigo_file(cls, path, validate=False):
        """
        Creates RawCyclerRun from an Indigo data file.

        Args:
            path (str): file path to data file
            validate (bool): True if data is to be validated.

        Returns:
            beep.structure.RawCyclerRun
        """

        data = pd.read_hdf(path, 'time_series_data')
        metadata = dict()

        if len(list(data['cell_id'].unique())) > 1:
            raise ValueError('More than 1 cell_id exists in {}'.format(path))

        metadata['indigo_cell_id'] = int(data['cell_id'].iloc[0])
        metadata['filename'] = path
        metadata['_today_datetime'] = datetime.now().strftime('%Y-%m-%d %H:%M:%S')

        # transformations
        data = data.reset_index().reset_index()  # twice in case old index is stored in file
        data = data.drop(columns=['index'])
        data.rename(columns={'level_0': 'data_point'}, inplace=True)
        data.loc[data.half_cycle_count % 2 == 1, 'charge_capacity'] = abs(data.cell_coulomb_count_c) / 3600
        data.loc[data.half_cycle_count % 2 == 0, 'charge_capacity'] = 0
        data.loc[data.half_cycle_count % 2 == 0, 'discharge_capacity'] = abs(data.cell_coulomb_count_c) / 3600
        data.loc[data.half_cycle_count % 2 == 1, 'discharge_capacity'] = 0
        data.loc[data.half_cycle_count % 2 == 1, 'charge_energy'] = abs(data.cell_energy_j)
        data.loc[data.half_cycle_count % 2 == 0, 'charge_energy'] = 0
        data.loc[data.half_cycle_count % 2 == 0, 'discharge_energy'] = abs(data.cell_energy_j)
        data.loc[data.half_cycle_count % 2 == 1, 'discharge_energy'] = 0
        data['internal_resistance'] = data.cell_voltage_v / data.cell_current_a
        data['date_time_iso'] = data['system_time_us']\
            .apply(lambda x: datetime.utcfromtimestamp(x/1000000).replace(tzinfo=pytz.UTC).isoformat())

        data.rename(INDIGO_CONFIG['data_columns'], axis='columns', inplace=True)

        metadata['start_datetime'] = data.sort_values(by='system_time_us')['date_time_iso'].iloc[0]

        return cls(data, metadata, None, validate, filename=path)

    @classmethod
    def from_biologic_file(cls, path, validate=False):
        """
        Creates RawCyclerRun from an Biologic data file.

        Args:
            path (str): file path to data file
            validate (bool): True if data is to be validated.

        Returns:
            beep.structure.RawCyclerRun
        """

        header_line = 3             # specific to file layout
        data_starts_line = 4        # specific to file layout
        column_map = BIOLOGIC_CONFIG['data_columns']

        raw = dict()
        i = 0
        with open(path, 'rb') as f:

            empty_lines = 0         # used to find the end of the data entries.
            while empty_lines < 2:  # finding 2 empty lines in a row => EOF
                line = f.readline()
                i += 1

                if i == header_line:
                    header = str(line.strip())[2:-1]
                    columns = header.split('\\t')
                    for c in columns:
                        raw[c] = list()

                if i >= data_starts_line:
                    line = line.strip().decode()
                    if len(line) == 0:
                        empty_lines += 1
                        continue
                    items = line.split('\t')
                    for ci in range(len(items)):
                        column_name = columns[ci]
                        data_type = column_map.get(column_name, dict()).get('data_type', str)
                        scale = column_map.get(column_name, dict()).get('scale', 1.0)
                        item = items[ci]
                        if data_type == 'int':
                            item = int(float(item))
                        if data_type == 'float':
                            item = float(item) * scale
                        raw[column_name].append(item)

        data = dict()
        for column_name in column_map.keys():
            data[column_map[column_name]['beep_name']] = raw[column_name]
        data['data_point'] = list(range(1, len(raw['cycle number']) + 1))

        data = pd.DataFrame(data)
        data.loc[data.step_index % 2 == 0, 'charge_capacity'] = abs(data.charge_capacity)
        data.loc[data.step_index % 2 == 1, 'charge_capacity'] = 0
        data.loc[data.step_index % 2 == 1, 'discharge_capacity'] = abs(data.discharge_capacity)
        data.loc[data.step_index % 2 == 0, 'discharge_capacity'] = 0

        metadata = dict()
        metadata['filename'] = path
        metadata['_today_datetime'] = datetime.now().strftime('%Y-%m-%d %H:%M:%S')

        return cls(data, metadata, None, validate, filename=path)

    @staticmethod
    def get_maccor_quantity_sum(data, quantity, state_type):
        """
        Computes non-decreasing capacity or energy (either charge or discharge)
        through multiple steps of a single cycle and resets capacity at the
        start of each new cycle. Input Maccor data resets to zero at each step.

        Args:
            data (pd.DataFrame): maccor data.
            quantity (str):  capacity or energy.
            state_type (str): charge or discharge.

        Returns:
            Series: summed quantities.
        """
        state_code = MACCOR_CONFIG["{}_state_code".format(state_type)]
        quantity_agg = data['_' + quantity].where(data['_state'] == state_code, other=0.0, axis=0)
        end_step = data['_ending_status'].apply(lambda x: MACCOR_CONFIG['end_step_code_min'] <= x
                                                          <= MACCOR_CONFIG['end_step_code_max'])
        end_step_inds = end_step.index[end_step]

        if end_step_inds.size == 0:
            return quantity_agg

        lastindex = quantity_agg.size - 1
        for i, istep in enumerate(end_step_inds):
            if i > 0:
                quantity_agg[istep_old+1:istep+1] += cycle_sum
            if istep == lastindex:
                cycle_sum = 0.
            elif data.loc[istep+1, 'cycle_index'] != data.loc[istep, 'cycle_index']:
                cycle_sum = 0.
            else:
                cycle_sum = quantity_agg[istep]
            istep_old = istep
        if end_step_inds[-1] < lastindex:
            quantity_agg[istep_old+1:] += cycle_sum
        return quantity_agg

    @classmethod
    def from_maccor_file(cls, filename, include_eis=True, validate=False):
        """
        Method for ingestion of Maccor format files.

        Args:
            filename (str): file path for maccor format file.
            include_eis (bool): whether to include the eis spectrum
                in the ingestion procedure.
            validate (bool): whether to validate on instantiation.
        """
        with open(filename) as f:
            metadata_line = f.readline().strip()

        # Parse data
        data = pd.read_csv(filename, delimiter="\t", skiprows=1)
        data.rename(str.lower, axis='columns', inplace=True)
        data = data.astype(MACCOR_CONFIG['data_types'])
        data.rename(MACCOR_CONFIG['data_columns'], axis='columns', inplace=True)
        data['charge_capacity'] = cls.get_maccor_quantity_sum(data, 'capacity', 'charge')
        data['discharge_capacity'] = cls.get_maccor_quantity_sum(data, 'capacity', 'discharge')
        data['charge_energy'] = cls.get_maccor_quantity_sum(data, 'energy', 'charge')
        data['discharge_energy'] = cls.get_maccor_quantity_sum(data, 'energy', 'discharge')

        if 'temperature' not in data.columns:
            data['temperature'] = np.NaN

        # Parse metadata - kinda hackish way to do it, but it works
        metadata = parse_maccor_metadata(metadata_line)
        metadata = pd.DataFrame(metadata)
        _, channel_number = os.path.splitext(filename)
        metadata['channel_id'] = int(channel_number.replace('.', ''))
        metadata.rename(str.lower, axis='columns', inplace=True)
        metadata.rename(MACCOR_CONFIG['metadata_fields'], axis='columns', inplace=True)
        # Note the to_dict, which scrubs numpy typing
        metadata = {col: item[0] for col, item
                    in metadata.to_dict('list').items()}

        # Check for EIS files
        if include_eis:
            eis_pattern = ".*.".join(filename.rsplit('.', 1))
            all_eis_files = glob(eis_pattern)
            eis = EISpectrum.from_maccor_file(all_eis_files[0])
        else:
            eis = None

        # standardizing time format
        data['date_time_iso'] = data['date_time'].apply(maccor_timestamp)

        return cls(data, metadata, eis, validate, filename=filename)

    def determine_structuring_parameters(self, v_range=None, resolution=1000,
                                         nominal_capacity=1.1, full_fast_charge=0.8):
        """
        Method for determining what values to use to convert raw run into processed run

        Args:
            v_range ([float, float]): voltage range for interpolation
            resolution (int): resolution for interpolation
            nominal_capacity (float): nominal capacity for summary stats
            full_fast_charge (float): full fast charge for summary stats

        Returns:
            v_range ([float, float]): voltage range for interpolation
            resolution (int): resolution for interpolation
            nominal_capacity (float): nominal capacity for summary stats
            full_fast_charge (float): full fast charge for summary stats
            diagnostic_available (dict): dictionary of values to use for
                finding and using the diagnostic cycles

        """
        run_parameter, all_parameters = get_protocol_parameters(self.filename)
        # Logic for interpolation variables and diagnostic cycles
        diagnostic_available = False
        if run_parameter is not None:
            if {'capacity_nominal'}.issubset(run_parameter.columns.tolist()):
                nominal_capacity = run_parameter['capacity_nominal'].iloc[0]
            if {'discharge_cutoff_voltage', 'charge_cutoff_voltage'}.issubset(run_parameter.columns):
                v_range = [all_parameters['discharge_cutoff_voltage'].min(),
                           all_parameters['charge_cutoff_voltage'].max()]
            if {'diagnostic_type', 'diagnostic_start_cycle', 'diagnostic_interval'}.issubset(run_parameter.columns):
                if run_parameter['diagnostic_type'].iloc[0] == 'HPPC+RPT':
                    hppc_rpt = ['reset', 'hppc', 'rpt_0.2C', 'rpt_1C', 'rpt_2C']
                    hppc_rpt_len = 5
                    diagnostic_starts_at = [1, 1 + run_parameter['diagnostic_start_cycle'].iloc[0] + 1 * hppc_rpt_len]
                    for i in range(1, 100):
                        diag_cycle_num = (i * (run_parameter['diagnostic_interval'].iloc[0] + hppc_rpt_len) +
                                          1 + run_parameter['diagnostic_start_cycle'].iloc[0] + 1 * hppc_rpt_len)
                        diagnostic_starts_at.append(diag_cycle_num)
                    diagnostic_available = {"parameter_set": run_parameter['diagnostic_parameter_set'].iloc[0],
                                            "cycle_type": hppc_rpt,
                                            "length": hppc_rpt_len,
                                            "diagnostic_starts_at": diagnostic_starts_at}

        return v_range, resolution, nominal_capacity, full_fast_charge, diagnostic_available

    def to_processed_cycler_run(self):
        """
        Method for converting to ProcessedCyclerRun

        Returns:
            beep.structure.ProcessedCyclerRun: ProcessedCyclerRun
                that corresponds to processed RawCyclerRun

        """
        v_range, resolution, nominal_capacity, full_fast_charge, diagnostic_available = \
            self.determine_structuring_parameters()

        return ProcessedCyclerRun.from_raw_cycler_run(
            self, v_range=v_range, resolution=resolution,
            nominal_capacity=nominal_capacity,
            full_fast_charge=full_fast_charge,
            diagnostic_available=diagnostic_available
        )

    def save_numpy_binary(self, name):
        """
        Save RawCyclerRun as a numeric array and metadata json

        Args:
            name (str): file prefix, saves to a .npz and .json file
        """
        float_array = np.array(self.data[self.FLOAT_COLUMNS].astype(np.float64))
        int_array = np.array(self.data[self.INT_COLUMNS].astype(np.int64))
        np.savez_compressed(name, float_array=float_array, int_array=int_array)
        dumpfn(self.metadata, "{}.json".format(name))

    @classmethod
    def load_numpy_binary(cls, name):
        """
        Load RawCyclerRun from numeric binary file

        Args:
            name (str): str prefix for numeric and metadata files

        Returns:
            beep_structure.RawCyclerRun loaded from binary files

        """
        loaded = np.load("{}.npz".format(name))
        data = dict(zip(cls.FLOAT_COLUMNS, np.transpose(loaded['float_array'])))
        data.update(dict(zip(cls.INT_COLUMNS, np.transpose(loaded['int_array']))))
        data = pd.DataFrame(data)
        metadata = loadfn("{}.json".format(name))
        return cls(data, metadata)


class ProcessedCyclerRun(MSONable):
    """
    Processed cycler run file which is intended to reflect the old format,
    for facile use in featurization, fitting, etc.  Note that this
    purposefully departs from PEP 8 guidelines to maintain certain
    naming tropes from the legacy code, which may be updated in the future.

    Attributes:
        barcode (str): barcode for the experiment.
        protocol (str): protocol for the experiment.
        channel_id (int): id for the channel for the experiment.
        summary (pandas.DataFrame): data of summary data for each cycle.
        cycles_interpolated (pandas.DataFrame): interpolated data for
            discharge over 2.8-3.5.
    """
    def __init__(self, barcode, protocol, channel_id, summary,
                 cycles_interpolated, diagnostic_summary=None,
                 diagnostic_interpolated=None):
        """
        For the most part, this invocation method will not be
        used directly, since this object will be invoked either
        from a RawCyclerRun object or a file.

        Args:
            barcode (string): barcode for the experiment
            protocol (string): protocol for the experiment
            channel_id (int): id for the channel for the experiment
            summary (pandas.DataFrame): data of summary data for each cycle
            cycles_interpolated (pandas.DataFrame): interpolated data for
                regular cycles
        """
        self.barcode = barcode
        self.protocol = protocol
        self.channel_id = channel_id
        self.summary = summary

        # We can drop this restriction later if we don't need it
        min_index = cycles_interpolated.cycle_index.min()
        if 'step_type' in cycles_interpolated.columns:
            min_index_df = cycles_interpolated[(cycles_interpolated.cycle_index == min_index) &
                                               (cycles_interpolated.step_type == 'discharge')]
        else:
            min_index_df = cycles_interpolated[(cycles_interpolated.cycle_index == min_index)]
        self.v_interpolated = min_index_df.voltage.values

        self.cycles_interpolated = cycles_interpolated
        self.diagnostic_summary = diagnostic_summary
        self.diagnostic_interpolated = diagnostic_interpolated

    @classmethod
    def from_raw_cycler_run(cls, raw_cycler_run, v_range=None, resolution=1000,
                            diagnostic_resolution=500, nominal_capacity=1.1,
                            full_fast_charge=0.8, diagnostic_available=False):
        """
        Method to invoke ProcessedCyclerRun from RawCyclerRun object

        Args:
            raw_cycler_run (beep.structure.RawCyclerRun): RawCyclerRun
                object to create ProcessedCyclerRun from.
            v_range ([int, int]): range of voltages for cycle interpolation.
            resolution (int): resolution for cycle interpolation.
            diagnostic_resolution (int): number of datapoints per step for
                interpolating diagnostic cycles.
            nominal_capacity (float): nominal capacity for summary stats.
            full_fast_charge (float): full fast charge for summary stats.
            diagnostic_available (dict): project metadata for processing
                diagnostic cycles correctly.
        """
        if diagnostic_available:
            diagnostic_summary = raw_cycler_run.get_diagnostic_summary(
                diagnostic_available)
            diagnostic_interpolated = raw_cycler_run.get_interpolated_diagnostic_cycles(
                diagnostic_available, diagnostic_resolution)
        else:
            diagnostic_summary = None
            diagnostic_interpolated = None

        cycles_interpolated = raw_cycler_run.get_interpolated_cycles(
            v_range=v_range, resolution=resolution, diagnostic_available=diagnostic_available)
        return cls(raw_cycler_run.metadata.get("barcode"),
                   raw_cycler_run.metadata.get("protocol"),
                   raw_cycler_run.metadata.get("channel_id"),
                   raw_cycler_run.get_summary(
                       nominal_capacity=nominal_capacity,
                       full_fast_charge=full_fast_charge
                   ),
                   cycles_interpolated,
                   diagnostic_summary,
                   diagnostic_interpolated)

    @classmethod
    def auto_load(cls, filename, validate=False):
        """
        Method for loading processed cycler run from raw cycler filename,
        processing it according to prescribed logic corresponding to the
        file name and or the file's contents.

        Args:
            filename (str): filename associated with the project
            validate (bool): whether or not to validate file

        Returns:
            beep.structure.ProcessedCyclerRun: ProcessedCyclerRun corresponding
                to the read and processed data from the filename

        """
        # Arbin files are via standard pipeline
        if re.match(FastCharge_CONFIG['file_pattern'], filename):
            raw = RawCyclerRun.from_arbin_file(filename, validate)
            return raw.to_processed_cycler_run()
        elif re.match(xTesladiag_CONFIG['file_pattern'], filename):
            raw = RawCyclerRun.from_maccor_file(filename, validate)
            return raw.to_processed_cycler_run()

        else:
            raise ValueError("File pattern or contents of {} not recognized".format(
                filename
            ))

    def get_cycle_life(self, n_cycles_cutoff=40, threshold=0.8):
        """
        Calculate cycle life for capacity loss below a certain threshold

        Args:
            n_cycles_cutoff (int): cutoff for number of cycles to sample
                for the cycle life in order to use median method.
            threshold (float): fraction of capacity loss for which
                to find the cycle index.

        Returns:
            float: cycle life.
        """
        # discharge_capacity has a spike and  then increases slightly between \
        # 1-40 cycles, so let us use take median of 1st 40 cycles for max.

        # If n_cycles <  n_cycles_cutoff, do not use median method
        if len(self.summary) > n_cycles_cutoff:
            max_capacity = np.median(self.summary.discharge_capacity.iloc[0:n_cycles_cutoff])
        else:
            max_capacity = 1.1

        # If capacity falls below 80% of initial capacity by end of run
        if self.summary.discharge_capacity.iloc[-1] / max_capacity <= threshold:
            cycle_life = self.summary[self.summary.discharge_capacity < threshold * max_capacity].index[0]
        else:
            # Some cells do not degrade below the threshold (low degradation rate)
            cycle_life = len(self.summary) + 1

        return cycle_life

    def capacities_at_set_cycles(self, cycle_min=200, cycle_max=1800, cycle_interval=200):
        """
        Get discharge capacity at constant intervals of 200 cycles

        Args:
            cycle_min (int): Cycle number to being forecasting capacity at
            cycle_max (int): Cycle number to end forecasting capacity at
            cycle_interval (int): Intervals for forecasts

        Returns:
            pandas.DataFrame:
        """
        discharge_capacities = pd.DataFrame(np.zeros((1, int((cycle_max-cycle_min)/cycle_interval))))
        counter = 0
        cycle_indices = np.arange(cycle_min, cycle_max, cycle_interval)
        for cycle_index in cycle_indices:
            try:
                discharge_capacities[counter] = self.summary.discharge_capacity.iloc[cycle_index]
            except IndexError:
                pass
            counter = counter + 1
        discharge_capacities.columns = np.core.defchararray.add("cycle_", cycle_indices.astype(str))
        return discharge_capacities

    def cycles_to_reach_set_capacities(self, thresh_max_cap=0.98, thresh_min_cap=0.78, interval_cap=0.03):
        """
        Get cycles to reach set threshold capacities.

        Args:
            thresh_max_cap (float): Upper bound on capacity to compute cycles at.
            thresh_min_cap (float): Lower bound on capacity to compute cycles at.
            interval_cap (float): Interval/step size.

        Returns:
            pandas.DataFrame:
        """
        threshold_list = np.around(np.arange(thresh_max_cap, thresh_min_cap, - interval_cap), 2)
        counter = 0
        cycles = pd.DataFrame(np.zeros((1, len(threshold_list))))
        for threshold in threshold_list:
            cycles[counter] = self.get_cycle_life(threshold=threshold)
            counter = counter + 1
        cycles.columns = np.core.defchararray.add("capacity_", threshold_list.astype(str))
        return cycles

    def as_dict(self):
        """
        Method for dictionary serialization.

        Returns:
            dict: corresponding to dictionary for serialization.

        """
        return {"@module": self.__class__.__module__,
                "@class": self.__class__.__name__,
                "barcode": self.barcode,
                "protocol": self.protocol,
                "channel_id": self.channel_id,
                "summary": self.summary.to_dict("list"),
                "cycles_interpolated": self.cycles_interpolated.to_dict("list"),
                "diagnostic_summary":
                    self.diagnostic_summary.to_dict("list") if self.diagnostic_summary is not None else None,
                "diagnostic_interpolated":
                    self.diagnostic_interpolated.to_dict("list") if self.diagnostic_interpolated is not None else None
                }

    @classmethod
    def from_dict(cls, d):
        """

        Args:
            d (dict): dictionary represenation.

        Returns:
            beep.structure.ProcessedCyclerRun: deserialized ProcessedCyclerRun.
        """
        """MSONable deserialization method"""
        for obj, dtype_dict in STRUCTURE_DTYPES.items():
            for column, dtype in dtype_dict.items():
                if d.get(obj) is not None:
                    if d[obj].get(column) is not None:
                        d[obj][column] = pd.Series(d[obj][column], dtype=dtype)

        d['cycles_interpolated'] = pd.DataFrame(d['cycles_interpolated'])
        d['summary'] = pd.DataFrame(d['summary'])
        d['diagnostic_summary'] = pd.DataFrame(d.get('diagnostic_summary'))
        d['diagnostic_interpolated'] = pd.DataFrame(d.get('diagnostic_interpolated'))
        return cls(**d)

    METADATA_ATTRIBUTE_ORDER = ['barcode', 'protocol', 'channel_id']
    SUMMARY_COLUMN_ORDER = ['discharge_capacity', 'charge_capacity', 'dc_internal_resistance', 'temperature_maximum',
                            'temperature_average', 'temperature_minimum', "charge_duration"]
    CYCLES_INTERPOLATED_COLUMN_ORDER = ['cycle_index', 'voltage', 'current', 'internal_resistance',
                                        'charge_capacity', 'discharge_capacity', 'temperature']

    def save_numpy_binary(self, name):
        """
        Save ProcessedCyclerRun as numpy binary.

        Args:
            name (str): filename to save numpy binary as.
        """
        meta_array = np.array([getattr(self, mattribute) for mattribute
                               in self.METADATA_ATTRIBUTE_ORDER])
        summary_array = self.summary[self.SUMMARY_COLUMN_ORDER].values
        cycles_interpolated_array = self.cycles_interpolated[
            self.CYCLES_INTERPOLATED_COLUMN_ORDER].values
        np.savez_compressed(name, meta=meta_array, summary=summary_array,
                            cycles_interpolated=cycles_interpolated_array)

    @classmethod
    def load_numpy_binary(cls, name):
        """
        Class method to load ProcessedCyclerRun from numpy binary.

        Args:
            name (str): filename for numpy binary to be loaded.

        Returns:
            beep.structure.ProcessedCyclerRun: loaded from numpy binary

        """
        if not name.endswith(".npz"):
            name += ".npz"
        data = np.load(name, allow_pickle=True)
        meta_kwargs = dict(zip(cls.METADATA_ATTRIBUTE_ORDER, data['meta']))

        # Load summary into DataFrame
        summary = pd.DataFrame(dict(zip(cls.SUMMARY_COLUMN_ORDER,
                                        data['summary'].transpose())))

        # Load cycles_interpolated into DataFrame
        cycles_interpolated = pd.DataFrame(
            dict(zip(cls.CYCLES_INTERPOLATED_COLUMN_ORDER,
                     data['cycles_interpolated'].transpose())))
        return cls(summary=summary, cycles_interpolated=cycles_interpolated,
                   **meta_kwargs)


class EISpectrum(MSONable):
    """
    Class describing an Electrochemical Impedance Spectrum
    """
    def __init__(self, data, metadata):
        """

        Args:
            data:
            metadata:
        """
        self.data = data
        self.metadata = metadata

    @classmethod
    def from_csv(cls, filename):
        """

        Args:
            filename(str): path to data file.

        Returns:
            beep.structure.EISpectrum: EISpectrum object representation of
                data.
        """
        raise NotImplementedError("from_csv not implemented for EISpectrum")

    @classmethod
    def from_maccor_file(cls, filename):
        """
        EISpectrum from Maccor file.

        Args:
            filename (str): file path to data.

        Returns:
            beep.strucure.EISpectrum: EISpectrum object representation of
                data.
        """
        with open(filename) as f:
            lines = f.readlines()
        # Parse freq sweep, method, and output filename
        freq_sweep = lines[1].split('Frequency Sweep:')[1].strip()
        freq_sweep = freq_sweep.replace('Circut', "Circuit")
        method = lines[2]
        filename = lines[3]

        # Parse start datetime and reformat in isoformat
        start = lines[6].split('Start Date:')[1].strip()
        date, time = start.split('Start Time:')
        start = ','.join([date.strip(), time.strip()])
        start = datetime.strptime(start, "%A, %B %d, %Y,%H:%M")
        start = start.isoformat()

        line_8 = lines[8].split()

        # Construct metadata dictionary
        metadata = {"frequency_sweep": freq_sweep,
                    "method": method,
                    "filename": filename,
                    "start": start,
                    "line_8": line_8}

        data = '\n'.join(lines[10:])
        data = pd.read_csv(StringIO(data), delimiter="\t")

        return cls(data=data, metadata=metadata)

    def as_dict(self):
        return {"@module": self.__class__.__module__,
                "@class": self.__class__.__name__,
                "data": self.data.to_dict("list"),
                "metadata": self.metadata.to_dict()}

    @classmethod
    def from_dict(cls, d):
        data = pd.DataFrame(d['data'])
        data = data.sort_index()
        metadata = pd.DataFrame(d['metadata'])
        return cls(data, metadata)


def determine_whether_step_is_discharging(step_dataframe):
    """
    Helper function to determine whether a given dataframe corresponding
    to a single cycle_index/step is charging or discharging, only intended
    to be used with a dataframe for single step/cycle

    Args:
         step_dataframe (pandas.DataFrame): dataframe to determine whether
         charging or discharging
    """
    cap = step_dataframe[["charge_capacity", "discharge_capacity"]]
    return cap.diff(axis=0).mean(axis=0).diff().iloc[-1] > 0


def determine_whether_step_is_charging(step_dataframe):
    """
    Helper function to determine whether a given dataframe corresponding
    to a single cycle_index/step is charging or discharging, only intended
    to be used with a dataframe for single step/cycle

    Args:
         step_dataframe (pandas.DataFrame): dataframe to determine whether
         charging or discharging
    """
    cap = step_dataframe[["charge_capacity", "discharge_capacity"]]
    return cap.diff(axis=0).mean(axis=0).diff().iloc[-1] < 0


def get_interpolated_data(dataframe, field_name='voltage', field_range=None,
                          columns=None, resolution=1000):
    """
    General method for creating uniform (i. e. same # of data points)
    dataframe using an by interpolation of supplied columns on the
    specified field, assumes input field data is monotonic

    Args:
        dataframe (pandas.DataFrame): dataframe to create interpolate
        field_name (str): column name to use as the dependent interpolation variable
        field_range (list): list of two values to use as endpoints, if None,
            range is the min/max of the dataframe field_name values
        columns (list): list of column names to provide interpolated values for,
            default value of None indicates all columns should be interpolated
        resolution (int): number of data points to sample in the uniform
            cycles, defaults to 1000

    Returns:
        pandas.DataFrame: DataFrame of interpolated values
    """
    columns = columns or dataframe.columns
    columns = list(set(columns) | {field_name})

    df = dataframe.loc[:, columns]
    field_range = field_range or [df[field_name].iloc[0], df[field_name].iloc[-1]]
    # If interpolating on datetime, change column to datetime series and
    # use date_range to create interpolating vector
    if field_name == 'date_time_iso':
        df['date_time_iso'] = pd.to_datetime(df['date_time_iso'])
        interp_x = pd.date_range(
            start=df[field_name].iloc[0], end=df[field_name].iloc[-1], periods=resolution)
    else:
        interp_x = np.linspace(*field_range, resolution)
    interpolated_df = pd.DataFrame({field_name: interp_x, "interpolated": True})

    df['interpolated'] = False

    # Merge interpolated and uninterpolated DFs to use pandas interpolation
    interpolated_df = interpolated_df.merge(df, how='outer', on=field_name, sort=True)
    interpolated_df = interpolated_df.set_index(field_name)
    interpolated_df = interpolated_df.interpolate('slinear')

    # Filter for only interpolated values
    interpolated_df[['interpolated_x']] = interpolated_df[['interpolated_x']].fillna(False)
    interpolated_df = interpolated_df[interpolated_df['interpolated_x']]
    interpolated_df = interpolated_df.drop(["interpolated_x", "interpolated_y"], axis=1)
    interpolated_df = interpolated_df.reset_index()
    # Remove duplicates
    interpolated_df = interpolated_df[~interpolated_df[field_name].duplicated()]
    return interpolated_df


def diagnostic_function(df, column):
    """

    Args:
        df (pandas.DataFrame): A dataframe.
        column (str): A column name.

    Returns:
        float: median value of column.
    """
    value = df[column].agg('median')
    return value


def parse_maccor_metadata(metadata_string):
    """
    Parses maccor metadata string, which is annoyingly inconsistent.
    Basically just splits the string by a set of fields and creates
    a dictionary of pairs of fields and values with colons scrubbed
    from fields.

    Args:
        metadata_string (str): string corresponding to maccor metadata.

    Returns:
        dict: dictionary of metadata fields and values.

    """
    metadata_fields = ['Today\'s Date',
                       'Date of Test:',
                       'Filename:',
                       'Procedure:',
                       'Comment/Barcode:']
    metadata_values = split_string_by_fields(metadata_string, metadata_fields)
    metadata = {k.replace(':', ''): [v.strip()]
                for k, v in zip(metadata_fields, metadata_values)}
    return metadata


def get_project_sequence(path):
    """
    Returns project sequence for a given path

    Args:
        path (str): full project file path

    Returns:
        ([str]): list of project parts

    """
    root, file = os.path.split(path)
    file_parts = file.split('_')
    return file_parts


def get_protocol_parameters(filepath, parameters_path='data-share/raw/parameters'):
    """
    Helper function to get the project parameters for a file given the filename

    Args:
        filepath (str): full path to the file
        parameters_path (str): location to look for parameter files

    Returns:
        pandas.DataFrame: single row DataFrame corresponding to the parameters for this file
        pandas.DataFrame: DataFrame with all of the parameter for the project

    """
    project_name_list = get_project_sequence(filepath)
    project_name = project_name_list[0]
    path = os.path.join(os.environ.get("BEEP_PROCESSING_DIR", "/"), parameters_path)
    project_parameter_files = glob(os.path.join(path, project_name + '*'))
    assert len(project_parameter_files) <= 1, 'Found too many parameter files for: ' + project_name

    if len(project_parameter_files) == 1:
        df = pd.read_csv(project_parameter_files[0])
        parameter_row = df[df.seq_num == int(project_name_list[1])]
        if parameter_row.empty:
            logger.error("Unable to get project parameters for: %s", filepath, extra=s)
            parameter_row = None
            df = None
    else:
        parameter_row = None
        df = None
    return parameter_row, df


def get_diagnostic_parameters(diagnostic_available, diagnostic_parameter_path,
                              project_name):
    """
    Interpolates data according to location and type of diagnostic
    cycles in the data

    Args:
        diagnostic_available (dict): dictionary with diagnostic_types as list,
            'length' of the diagnostic in cycles and location of the diagnostic
        diagnostic_parameter_path (str): full path to the location of the
            diagnostic parameter files
        project_name (str): name of the project to search with

    Returns:
        (list): containing upper and lower voltage limits for the
            diagnostic cycle

    """
    project_diag_files = glob(os.path.join(diagnostic_parameter_path, project_name + '*'))
    assert len(project_diag_files) <= 1, 'Found too many diagnostic parameter files for: ' + \
                                         project_name

    # Find the voltage range for the diagnostic cycles
    if len(project_diag_files) == 1:
        df = pd.read_csv(project_diag_files[0])
        diag_row = df[df.diagnostic_parameter_set == diagnostic_available['parameter_set']]
        v_range = [diag_row['diagnostic_discharge_cutoff_voltage'].iloc[0],
                   diag_row['diagnostic_charge_cutoff_voltage'].iloc[0]]
    else:
        v_range = [2.7, 4.2]

    return v_range


def split_string_by_fields(string, fields):
    """
    Helper function to split a string by a set of ordered strings,
    primarily used for Maccor metadata parsing.

    >>>split_string_by_fields("first name: Joey  last name Montoya",
    >>>                       ["first name:", "last name"])
    ["Joey", "Montoya"]

    Args:
        string (str): string input to be split
        fields (list): list of fields to split input string by.

    Returns:
        list: substrings corresponding to the split input strings.

    """
    # A bit brittle, there's probably something more clever with recursion
    substrings = []
    init, leftovers = string.split(fields[0])
    for field in fields[1:]:
        init, leftovers = leftovers.split(field)
        substrings.append(init)
    substrings.append(leftovers)
    return substrings


def add_file_prefix_to_path(path, prefix):
    """
    Helper function to add file prefix to path.

    Args:
        path (str): full path to file.
        prefix (str): prefix for file.

    Returns:
        str: path with prefix appended to filename.

    """
    split_path = list(os.path.split(path))
    split_path[-1] = prefix + split_path[-1]
    return os.path.join(*split_path)


def determine_paused(group, paused_threshold=3600):
    """
    Evaluate a raw cycling dataframe to determine if there is a pause in cycling

    Args:
        group (pd.DataFrame): cycling dataframe with date_time_iso column
        paused_threshold (int): gap in seconds to classify as a pause in cycling

    Returns:
        bool: is there a pause in this cycle?

    """
    date_time_obj = pd.to_datetime(group['date_time_iso'])
    date_time_float = [time.mktime(t.timetuple())
                       if t is not pd.NaT else float('nan')
                       for t in date_time_obj]
    date_time_float = pd.Series(date_time_float)
    return int(date_time_float.diff().max() > paused_threshold)


def maccor_timestamp(x):
    """
    Helper function with exception handling for cases where the
    maccor cycler mis-prints the datetime stamp for the row. This
    happens when data is being recorded rapidly as the date switches over
    ie. between 10/21/2019 23:59:59 and 10/22/2019 00:00:00.

    Args:
        x (str): The datetime string for maccor in format '%m/%d/%Y %H:%M:%S'

    Returns:
        datetime.Datetime: Datetime object in iso format (daylight savings aware)

    """
    pacific = pytz.timezone('US/Pacific')
    utc = pytz.timezone('UTC')
    try:
        iso = pacific.localize(datetime.strptime(x, '%m/%d/%Y %H:%M:%S'),
                               is_dst=True).astimezone(utc).isoformat()
    except ValueError:
        x = x + ' 00:00:00'
        iso = pacific.localize(datetime.strptime(x, '%m/%d/%Y %H:%M:%S'),
                               is_dst=True).astimezone(utc).isoformat()
    return iso


def process_file_list_from_json(file_list_json, processed_dir='data-share/structure/'):
    """
    Function to take a json filename corresponding to a data structure
    with a 'file_list' and a 'validity' attribute, process each file
    with a corresponding True validity, dump the processed file into
    a predetermined directory, and return a jsonable dict of processed
    cycler run file locations

    Args:
        file_list_json (str): json string or json filename corresponding
            to a dictionary with a file_list and validity attribute,
            if this string ends with ".json", a json file is assumed
            and loaded, otherwise interpreted as a json string.
        processed_dir (str): location for processed cycler run output
            files to be placed.

    Returns:
        str: json string of processed files (with key "processed_file_list").
            Note that this list contains None values for every file that
            had a corresponding False in the validity list.

    """
    # Get file list and validity from json, if ends with .json,
    # assume it's a file, if not assume it's a json string
    if file_list_json.endswith(".json"):
        file_list_data = loadfn(file_list_json)
    else:
        file_list_data = json.loads(file_list_json)

    # Setup Events
    events = KinesisEvents(service='DataStructurer', mode=file_list_data['mode'])

    # Prepend optional root to output directory
<<<<<<< HEAD
    processed_dir = os.path.join(os.environ.get("BEEP_ROOT", "/"), processed_dir)
=======
    processed_dir = os.path.join(os.environ.get("BEEP_PROCESSING_DIR", "/"), processed_dir)
>>>>>>> 9d31140a
    if not os.path.exists(processed_dir):
        os.makedirs(processed_dir)

    file_list = file_list_data['file_list']
    validities = file_list_data['validity']
    run_ids = file_list_data['run_list']
    processed_file_list = []
    processed_run_list = []
    processed_result_list = []
    processed_message_list = []
    invalid_file_list = []
    for filename, validity, run_id in zip(file_list, validities, run_ids):
        logger.info('run_id=%s structuring=%s', str(run_id), filename, extra=s)
        if validity == 'valid':
            # Process raw cycler run and dump to file
            raw_cycler_run = RawCyclerRun.from_file(filename)
            processed_cycler_run = raw_cycler_run.to_processed_cycler_run()
            new_filename, ext = os.path.splitext(os.path.basename(filename))
            new_filename = new_filename + ".json"
            new_filename = add_suffix_to_filename(new_filename, "_structure")
            processed_cycler_run_loc = os.path.join(processed_dir, new_filename)
            processed_cycler_run_loc = os.path.abspath(processed_cycler_run_loc)
            dumpfn(processed_cycler_run, processed_cycler_run_loc)

            # Append file loc to list to be returned
            processed_file_list.append(processed_cycler_run_loc)
            processed_run_list.append(run_id)
            processed_result_list.append("success")
            processed_message_list.append({'comment': '',
                                           'error': ''})

        else:
            invalid_file_list.append(filename)

    output_json = {"file_list": processed_file_list,
                   "run_list": processed_run_list,
                   "result_list": processed_result_list,
                   "message_list": processed_message_list,
                   "invalid_file_list": invalid_file_list}

    events.put_structuring_event(output_json, 'complete')

    # Return jsonable file list
    return json.dumps(output_json)


def main():
    """
    Main function of this module, takes in arguments of an input
    and output filename and uses the input file to create a
    structured data output for analysis/ML processing.
    """
    logger.info('starting', extra=s)
    logger.info('Running version=%s', __version__, extra=s)
    try:
        args = docopt(__doc__)
        input_json = args['INPUT_JSON']
        print(process_file_list_from_json(input_json))
    except Exception as e:
        logger.error(str(e), extra=s)
        raise e
    logger.info('finish', extra=s)
    return None


if __name__ == "__main__":
    main()<|MERGE_RESOLUTION|>--- conflicted
+++ resolved
@@ -1539,11 +1539,8 @@
     events = KinesisEvents(service='DataStructurer', mode=file_list_data['mode'])
 
     # Prepend optional root to output directory
-<<<<<<< HEAD
-    processed_dir = os.path.join(os.environ.get("BEEP_ROOT", "/"), processed_dir)
-=======
     processed_dir = os.path.join(os.environ.get("BEEP_PROCESSING_DIR", "/"), processed_dir)
->>>>>>> 9d31140a
+
     if not os.path.exists(processed_dir):
         os.makedirs(processed_dir)
 
