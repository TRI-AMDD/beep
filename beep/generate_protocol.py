--- conflicted
+++ resolved
@@ -214,13 +214,7 @@
     names_dir = os.path.join(output_directory, "names")
     os.makedirs(names_dir, exist_ok=True)
 
-<<<<<<< HEAD
-    with open(
-        os.path.join(names_dir, namefile), "w", newline=""
-    ) as outputfile:
-=======
     with open(os.path.join(names_dir, namefile), "w", newline="") as outputfile:
->>>>>>> 74a1ab1d
         wr = csv.writer(outputfile)
         for name in names:
             wr.writerow([name])
