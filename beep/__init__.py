#  Copyright (c) 2019 Toyota Research Institute
"""
Top-level module for beep.  Put anything that should
be available in the beep namespace here.
"""
import os
import logging
import sys
from functools import partial
import numpy as np
import watchtower
import time
from botocore.exceptions import NoCredentialsError
from tqdm import tqdm as _tqdm

from .config import config

try:
    from io import StringIO
except (ImportError, ModuleNotFoundError):
    from StringIO import StringIO

# Versioning.  The python code version is frequently tagged
# with a commit hash from the repo, which is supplied via
# an environment variable by the integration build procedure
<<<<<<< HEAD
__version__ = "2020.6.2"
=======
__version__ = "2020.5.24"
>>>>>>> 745b2335
VERSION_TAG = os.environ.get("BEEP_VERSION_TAG")
if VERSION_TAG is not None:
    __version__ = '-'.join([__version__, VERSION_TAG])

# Custom tqdm with optional turnoff from env
tqdm = partial(_tqdm, disable=bool(os.environ.get("TQDM_OFF")))

ENV_VAR = 'BEEP_ENV'
PROCESSED_DIR = 'BEEP_PROCESSING_DIR'
MAX_RETRIES = 12

# environment
ENVIRONMENT = os.getenv(ENV_VAR)
if ENVIRONMENT is None or ENVIRONMENT not in config.keys():
    raise ValueError(f'Environment variable {ENV_VAR} must be set and be one '
                     + f'of the following: {", ".join(list(config.keys()))}. '
                     + f'Found: {ENVIRONMENT}')

DIR = os.getenv(PROCESSED_DIR)
if DIR is None:
    if ENVIRONMENT in ['stage', 'prod']:
        os.environ[PROCESSED_DIR] = "/"
    elif ENVIRONMENT in ['local', 'dev', 'test']:
        os.environ[PROCESSED_DIR] = os.path.dirname(__file__)
    else:
        raise ValueError(f'The directory for processing cycling data {PROCESSED_DIR} must be set'
                         + f' eg. /Users/Bob/cycling')

MODULE_DIR = os.path.dirname(__file__)
CONVERSION_SCHEMA_DIR = os.path.join(MODULE_DIR, "conversion_schemas")
VALIDATION_SCHEMA_DIR = os.path.join(MODULE_DIR, "validation_schemas")
PROCEDURE_TEMPLATE_DIR = os.path.join(MODULE_DIR, "procedure_templates")
MODEL_DIR = os.path.join(MODULE_DIR, "models")

LOG_DIR = os.path.join(MODULE_DIR, "logs")
if not os.path.isdir(LOG_DIR):
    os.mkdir(LOG_DIR)

# Get S3 cache location from env or use default in repo
S3_CACHE = os.environ.get("BEEP_S3_CACHE",
                          os.path.join(MODULE_DIR, "..", "s3_cache"))

# logging
np.set_printoptions(precision=3)

# service (logging)
container = config[ENVIRONMENT]['logging']['container']

# initialize logger and clear previous handlers and filters, if exist
logger = logging.getLogger(ENVIRONMENT + "/beep")
logger.handlers = []
logger.filters = []

fmt_str = '{"time": "%(asctime)s", "level": "%(levelname)s", ' \
          '"service": "%(service)s", "process": "%(process)d", ' \
          '"module": "%(module)s", "func": "%(funcName)s", ' \
          '"msg": "%(message)s"}'
formatter = logging.Formatter(fmt_str)

# output and format
if 'CloudWatch' in config[ENVIRONMENT]['logging']['streams']:
    if ENVIRONMENT == "stage":
        for _ in range(MAX_RETRIES):
            try:
                hdlr = watchtower.CloudWatchLogHandler(log_group='/stage/beep/services')
            except NoCredentialsError:
                time.sleep(10)
                continue
            else:
                break
        else:
            raise NoCredentialsError
    else:
        hdlr = watchtower.CloudWatchLogHandler(log_group='Worker')
    hdlr.setFormatter(formatter)
    logger.addHandler(hdlr)
if 'stdout' in config[ENVIRONMENT]['logging']['streams']:
    hdlr = logging.StreamHandler(sys.stdout)
    hdlr.setFormatter(formatter)
    logger.addHandler(hdlr)
if 'file' in config[ENVIRONMENT]['logging']['streams']:
    log_file = os.path.join(MODULE_DIR, "Testing_logger.log")
    hdlr = logging.FileHandler(log_file, 'a')
    hdlr.setFormatter(formatter)
    logger.addHandler(hdlr)

logger.setLevel('DEBUG')
logger.propagate = False<|MERGE_RESOLUTION|>--- conflicted
+++ resolved
@@ -23,11 +23,9 @@
 # Versioning.  The python code version is frequently tagged
 # with a commit hash from the repo, which is supplied via
 # an environment variable by the integration build procedure
-<<<<<<< HEAD
+
 __version__ = "2020.6.2"
-=======
-__version__ = "2020.5.24"
->>>>>>> 745b2335
+
 VERSION_TAG = os.environ.get("BEEP_VERSION_TAG")
 if VERSION_TAG is not None:
     __version__ = '-'.join([__version__, VERSION_TAG])
