# Copyright 2019 Toyota Research Institute. All rights reserved.
"""
Module and scripts for generating descriptors (quantities listed
in cell_analysis.m) from cycle-level summary statistics.

Usage:
    featurize [INPUT_JSON]

Options:
    -h --help        Show this screen
    --version        Show version


The `featurize` script will generate features according to the methods
contained in beep.featurize.  It places output files corresponding to
features in `/data-share/features/`.

The input json must contain the following fields

* `file_list` - a list of processed cycler runs for which to generate features

The output json file will contain the following:

* `file_list` - a list of filenames corresponding to the locations of the features

Example:
```angular2
$ featurize '{"invalid_file_list": ["/data-share/renamed_cycler_files/FastCharge/FastCharge_0_CH33.csv",
    "/data-share/renamed_cycler_files/FastCharge/FastCharge_1_CH44.csv"],
    "file_list": ["/data-share/structure/FastCharge_2_CH29_structure.json"]}'
{"file_list": ["/data-share/features/FastCharge_2_CH29_full_model_features.json"]}
```
"""

import os
import json
import numpy as np
import pandas as pd
import math
from abc import ABCMeta, abstractmethod
from docopt import docopt
from monty.json import MSONable
from monty.serialization import loadfn, dumpfn
from scipy.stats import skew, kurtosis
from beep.collate import scrub_underscore_suffix, add_suffix_to_filename
from beep.utils import KinesisEvents
from beep.features import featurizer_helpers
from beep import logger, __version__

MODULE_DIR = os.path.dirname(__file__)
FEATURE_HYPERPARAMS = loadfn(
    os.path.join(MODULE_DIR, "features/feature_hyperparameters.yaml")
)

s = {"service": "DataAnalyzer"}


class BeepFeatures(MSONable, metaclass=ABCMeta):
    """
    Class corresponding to feature baseline feature object.
    Attributes:
        name (str): predictor object name.
        X (pandas.DataFrame): features in DataFrame format.
        metadata (dict): information about the conditions, data
            and code used to produce features
    """

    class_feature_name = "Base"

    def __init__(self, name, X, metadata):
        self.name = name
        self.X = X
        self.metadata = metadata

    @classmethod
    def from_run(
        cls, input_filename, feature_dir, processed_cycler_run, params_dict=None
    ):
        """
        This method contains the workflow for the creation of the feature class
        Since the workflow should be the same for all of the feature classed this
        method should not be overridden in any of the derived classes. If the class
        can be created (feature generation succeeds, etc.) then the class is returned.
        Otherwise the return value is False
        Args:
            input_filename (str): path to the input data from processed cycler run
            feature_dir (str): path to the base directory for the feature sets.
            processed_cycler_run (beep.structure.ProcessedCyclerRun): data from cycler run
            params_dict (dict): dictionary of parameters governing how the ProcessedCyclerRun object
            gets featurized. These could be filters for column or row operations
        Returns:
            (beep.featurize.BeepFeatures): class object for the feature set
        """

        if cls.validate_data(processed_cycler_run, params_dict):
            output_filename = cls.get_feature_object_name_and_path(
                input_filename, feature_dir
            )
            feature_object = cls.features_from_processed_cycler_run(
                processed_cycler_run, params_dict
            )
            metadata = cls.metadata_from_processed_cycler_run(
                processed_cycler_run, params_dict
            )
            return cls(output_filename, feature_object, metadata)
        else:
            return False

    @classmethod
    @abstractmethod
    def validate_data(cls, processed_cycler_run):
        raise NotImplementedError

    @classmethod
    def get_feature_object_name_and_path(cls, input_path, feature_dir):
        """
        This function determines how to name the object for a specific feature class
        and creates the full path to save the object. This full path is also used as
        the feature name attribute
        Args:
            input_path (str): path to the input data from processed cycler run
            feature_dir (str): path to the base directory for the feature sets.
        Returns:
            str: the full path (including filename) to use for saving the feature
                object
        """
        new_filename = os.path.basename(input_path)
        new_filename = scrub_underscore_suffix(new_filename)

        # Append model_name along with "features" to demarcate
        # different models when saving the feature vectors.
        new_filename = add_suffix_to_filename(
            new_filename, "_features" + "_" + cls.class_feature_name
        )
        if not os.path.isdir(os.path.join(feature_dir, cls.class_feature_name)):
            os.makedirs(os.path.join(feature_dir, cls.class_feature_name))
        feature_path = os.path.join(feature_dir, cls.class_feature_name, new_filename)
        feature_path = os.path.abspath(feature_path)
        return feature_path

    @classmethod
    @abstractmethod
    def features_from_processed_cycler_run(cls, processed_cycler_run, params_dict=None):
        raise NotImplementedError

    @classmethod
    def metadata_from_processed_cycler_run(cls, processed_cycler_run, params_dict=None):
        if params_dict is None:
            params_dict = FEATURE_HYPERPARAMS[cls.class_feature_name]
        metadata = {
            "barcode": processed_cycler_run.barcode,
            "protocol": processed_cycler_run.protocol,
            "channel_id": processed_cycler_run.channel_id,
            "parameters": params_dict,
        }
        return metadata

    def as_dict(self):
        """
        Method for dictionary serialization
        Returns:
            dict: corresponding to dictionary for serialization
        """
        obj = {
            "@module": self.__class__.__module__,
            "@class": self.__class__.__name__,
            "name": self.name,
            "X": self.X.to_dict("list"),
            "metadata": self.metadata,
        }
        return obj

    @classmethod
    def from_dict(cls, d):
        """MSONable deserialization method"""
        d["X"] = pd.DataFrame(d["X"])
        return cls(**d)


class RPTdQdVFeatures(BeepFeatures):
    """
        Object corresponding to features generated from dQdV curves in rate performance
        test cycles. Includes constructors to create the features, object names and metadata
        attributes in the object
            name (str): predictor object name.
            X (pandas.DataFrame): features in DataFrame format.
            metadata (dict): information about the conditions, data
                and code used to produce features
        """

    # Class name for the feature object
    class_feature_name = "RPTdQdVFeatures"

    def __init__(self, name, X, metadata):
        """
        Args:
            name (str): predictor object name
            feature_object (pandas.DataFrame): features in DataFrame format.
            metadata (dict): information about the data and code used to produce features
        """
        super().__init__(name, X, metadata)
        self.name = name
        self.X = X
        self.metadata = metadata

    @classmethod
    def validate_data(cls, processed_cycler_run, params_dict=None):
        """
        This function determines if the input data has the necessary attributes for
        creation of this feature class. It should test for all of the possible reasons
        that feature generation would fail for this particular input data.

        Args:
            processed_cycler_run (beep.structure.ProcessedCyclerRun): data from cycler run
            params_dict (dict): dictionary of parameters governing how the ProcessedCyclerRun object
            gets featurized. These could be filters for column or row operations
        Returns:
            bool: True/False indication of ability to proceed with feature generation
        """
        conditions = []
        if not hasattr(processed_cycler_run, "diagnostic_summary") & hasattr(
            processed_cycler_run, "diagnostic_interpolated"
        ):
            return False
        if processed_cycler_run.diagnostic_summary.empty:
            return False
        else:
            conditions.append(
                any(
                    [
                        "rpt" in x
                        for x in processed_cycler_run.diagnostic_summary.cycle_type.unique()
                    ]
                )
            )

        return all(conditions)

    @classmethod
    def features_from_processed_cycler_run(cls, processed_cycler_run, params_dict=None):
        """
        Args:
            processed_cycler_run (beep.structure.ProcessedCyclerRun)
            params_dict (dict): dictionary of parameters governing how the ProcessedCyclerRun object
            gets featurized. These could be filters for column or row operations
        Returns:
             pd.DataFrame containing features based on gaussian fits to dQdV features in rpt cycles
        """
        if params_dict is None:
            params_dict = FEATURE_HYPERPARAMS[cls.class_feature_name]

        if (params_dict["rpt_type"] == "rpt_0.2C") and (params_dict["charge_y_n"] == 1):
            max_nr_peaks = 4
            cwt_range_input = np.arange(10, 30)

        elif (params_dict["rpt_type"] == "rpt_0.2C") and (
            params_dict["charge_y_n"] == 0
        ):
            max_nr_peaks = 4
            cwt_range_input = np.arange(10, 30)

        elif (params_dict["rpt_type"] == "rpt_1C") and (params_dict["charge_y_n"] == 1):
            max_nr_peaks = 4
            cwt_range_input = np.arange(10, 30)

        elif (params_dict["rpt_type"] == "rpt_1C") and (params_dict["charge_y_n"] == 0):
            max_nr_peaks = 3
            cwt_range_input = np.arange(10, 30)

        elif (params_dict["rpt_type"] == "rpt_2C") and (params_dict["charge_y_n"] == 1):
            max_nr_peaks = 4
            cwt_range_input = np.arange(10, 30)

        elif (params_dict["rpt_type"] == "rpt_2C") and (params_dict["charge_y_n"] == 0):
            max_nr_peaks = 3
            cwt_range_input = np.arange(10, 50)

<<<<<<< HEAD
        peak_fit_df_ref = featurizer_helpers.generate_dQdV_peak_fits(
            processed_cycler_run,
            diag_nr=params_dict["diag_ref"],
            charge_y_n=params_dict["charge_y_n"],
            rpt_type=params_dict["rpt_type"],
            plotting_y_n=params_dict["plotting_y_n"],
            max_nr_peaks=max_nr_peaks,
        )
        peak_fit_df = featurizer_helpers.generate_dQdV_peak_fits(
            processed_cycler_run,
            diag_nr=params_dict["diag_nr"],
            charge_y_n=params_dict["charge_y_n"],
            rpt_type=params_dict["rpt_type"],
            plotting_y_n=params_dict["plotting_y_n"],
            max_nr_peaks=max_nr_peaks,
        )
=======

        peak_fit_df_ref = featurizer_helpers.generate_dQdV_peak_fits(processed_cycler_run,
                                                                     diag_nr=params_dict['diag_ref'],
                                                                     charge_y_n=params_dict['charge_y_n'],
                                                                     rpt_type=params_dict['rpt_type'],
                                                                     plotting_y_n=params_dict['plotting_y_n'],
                                                                     max_nr_peaks=max_nr_peaks,
                                                                     cwt_range = cwt_range_input)
        peak_fit_df = featurizer_helpers.generate_dQdV_peak_fits(processed_cycler_run,
                                                                 diag_nr=params_dict['diag_nr'],
                                                                 charge_y_n=params_dict['charge_y_n'],
                                                                 rpt_type=params_dict['rpt_type'],
                                                                 plotting_y_n=params_dict['plotting_y_n'],
                                                                 max_nr_peaks=max_nr_peaks,
                                                                     cwt_range = cwt_range_input)
>>>>>>> dcd2a792

        return 1 + (peak_fit_df - peak_fit_df_ref) / peak_fit_df_ref


class HPPCResistanceVoltageFeatures(BeepFeatures):
    """
           Object corresponding to resistance, voltage and diffusion related
           features generated from hybrid pulse power characterization cycles.
           Includes constructors to create the features, object names and metadata
           attributes in the object
               name (str): predictor object name.
               X (pandas.DataFrame): features in DataFrame format.
               metadata (dict): information about the conditions, data
                   and code used to produce features
           """

    # Class name for the feature object
    class_feature_name = "HPPCResistanceVoltageFeatures"

    def __init__(self, name, X, metadata):
        """
        Args:
            name (str): predictor object name
            feature_object (pandas.DataFrame): features in DataFrame format.
            metadata (dict): information about the data and code used to produce features
        """
        super().__init__(name, X, metadata)
        self.name = name
        self.X = X
        self.metadata = metadata

    @classmethod
    def validate_data(cls, processed_cycler_run, params_dict=None):
        """
        This function determines if the input data has the necessary attributes for
        creation of this feature class. It should test for all of the possible reasons
        that feature generation would fail for this particular input data.

        Args:
            processed_cycler_run (beep.structure.ProcessedCyclerRun): data from cycler run
            params_dict (dict): dictionary of parameters governing how the ProcessedCyclerRun object
            gets featurized. These could be filters for column or row operations
        Returns:
            bool: True/False indication of ability to proceed with feature generation
        """
        conditions = []
        if not hasattr(processed_cycler_run, "diagnostic_summary") & hasattr(
            processed_cycler_run, "diagnostic_interpolated"
        ):
            return False
        if processed_cycler_run.diagnostic_summary.empty:
            return False
        else:
            conditions.append(
                any(
                    [
                        "hppc" in x
                        for x in processed_cycler_run.diagnostic_summary.cycle_type.unique()
                    ]
                )
            )

        return all(conditions)

    @classmethod
    def features_from_processed_cycler_run(cls, processed_cycler_run, params_dict=None):
        """
        This method calculates features based on voltage, diffusion and resistance changes in hppc cycles.

        Note: Inside this function it calls function get_dr_df, but if the cell does not state of charge from 20% to
        10%, the function will fail, and throw you error messages. This will only happen after cycle 37 and on fast
        charging cells. Also, this function calls function get_v_diff, which takes in an argument soc_window, if you
        want more correlation, you should go for low state of charge, which corresponds to soc_window = 8. However,
        like the resistance feature, at cycle 142 and beyond, soc_window = 8 might fail on fast charged cells. For
        lower soc_window values, smaller than or equal to 7, this should not be a problem, but it will not give you
        high correlations.

        Args:
            processed_cycler_run (beep.structure.ProcessedCyclerRun)
            params_dict (dict): dictionary of parameters governing how the ProcessedCyclerRun object
            gets featurized. These could be filters for column or row operations

        Returns:
            dataframe of features based on voltage and resistance changes over a SOC window in hppc cycles
        """
        if params_dict is None:
            params_dict = FEATURE_HYPERPARAMS[cls.class_feature_name]

        # diffusion features
        diffusion_features = featurizer_helpers.get_diffusion_features(
            processed_cycler_run, params_dict["diag_pos"]
        )

        hppc_r = pd.DataFrame()
        # the 9 by 6 dataframe
        df_dr = featurizer_helpers.get_dr_df(
            processed_cycler_run, params_dict["diag_pos"]
        )
        # transform this dataframe to be 1 by 54
        columns = df_dr.columns
        for column in columns:
            for r in range(len(df_dr[column])):
                name = column + str(r)
                hppc_r[name] = [df_dr[column][r]]

        # the variance of ocv features
        hppc_ocv = featurizer_helpers.get_hppc_ocv(
            processed_cycler_run, params_dict["diag_pos"]
        )

        # the v_diff features
        v_diff = featurizer_helpers.get_v_diff(
            processed_cycler_run, params_dict["diag_pos"], params_dict["soc_window"]
        )

        # merge everything together as a final result dataframe
        return pd.concat([hppc_r, hppc_ocv, v_diff, diffusion_features], axis=1)


class HPPCRelaxationFeatures(BeepFeatures):
    """
           Object corresponding to features built from relaxation time-contants
           from hybrid pulse power characterization cycles.
           Includes constructors to create the features, object names and metadata
           attributes in the object
               name (str): predictor object name.
               X (pandas.DataFrame): features in DataFrame format.
               metadata (dict): information about the conditions, data
                   and code used to produce features
           """

    # Class name for the feature object
    class_feature_name = "HPPCRelaxationFeatures"

    def __init__(self, name, X, metadata):
        """
        Args:
            name (str): predictor object name
            feature_object (pandas.DataFrame): features in DataFrame format.
            metadata (dict): information about the data and code used to produce features
        """
        super().__init__(name, X, metadata)
        self.name = name
        self.X = X
        self.metadata = metadata

    @classmethod
    def validate_data(cls, processed_cycler_run, params_dict=None):
        """
        This function returns if it is viable to compute the relaxation features.
        Will return True if all the SOC windows for the HPPC are present for both
        the 1st and 2nd diagnostic cycles, and False otherwise.

        Args:
            processed_cycler_run(beep.structure.ProcessedCyclerRun)
            params_dict (dict): dictionary of parameters governing how the ProcessedCyclerRun object
            gets featurized. These could be filters for column or row operations

        Returns:
            (boolean): True if all SOC window available in both diagnostic cycles. False otherwise.
        """
        if params_dict is None:
            params_dict = FEATURE_HYPERPARAMS[cls.class_feature_name]

        conditions = []
        if not hasattr(processed_cycler_run, "diagnostic_summary") & hasattr(
            processed_cycler_run, "diagnostic_interpolated"
        ):
            return False
        if processed_cycler_run.diagnostic_summary.empty:
            return False

        if not any(
            [
                "hppc" in x
                for x in processed_cycler_run.diagnostic_summary.cycle_type.unique()
            ]
        ):
            return False

        # chooses the first and the second diagnostic cycle
        for hppc_chosen in [0, 1]:
            # Getting just the HPPC cycles
            hppc_diag_cycles = processed_cycler_run.diagnostic_interpolated[
                processed_cycler_run.diagnostic_interpolated.cycle_type == "hppc"
            ]

            # Getting unique and ordered cycle index list for HPPC cycles, and choosing the hppc cycle
            hppc_cycle_list = list(set(hppc_diag_cycles.cycle_index))
            hppc_cycle_list.sort()

            # Getting unique and ordered Regular Step List (Non-unique identifier)
            reg_step_list = hppc_diag_cycles[
                hppc_diag_cycles.cycle_index == hppc_cycle_list[hppc_chosen]
            ].step_index
            reg_step_list = list(set(reg_step_list))
            reg_step_list.sort()

            # The value of 1 for regular step corresponds to all of the relaxation curves in the hppc
            reg_step_relax = 1

            # Getting unique and ordered Step Counter List (unique identifier)
            step_count_list = hppc_diag_cycles[
                (hppc_diag_cycles.cycle_index == hppc_cycle_list[hppc_chosen])
                & (hppc_diag_cycles.step_index == reg_step_list[reg_step_relax])
            ].step_index_counter
            step_count_list = list(set(step_count_list))
            step_count_list.sort()
            # The first one isn't a proper relaxation curve(comes out of CV) so we ignore it
            step_count_list = step_count_list[1:]
            conditions.append(len(step_count_list) >= params_dict["n_soc_windows"])

        return all(conditions)

    @classmethod
    def features_from_processed_cycler_run(cls, processed_cycler_run, params_dict=None):
        """
        This function returns all of the relaxation features in a dataframe for a given processed cycler run.

        Args:
            processed_cycler_run(beep.structure.ProcessedCyclerRun): ProcessedCyclerRun object for the cell
            you want the diagnostic features for.
            params_dict (dict): dictionary of parameters governing how the ProcessedCyclerRun object
            gets featurized. These could be filters for column or row operations

        Returns:
            @featureDf(pd.DataFrame): Columns are either SOC{#%}_degrad{#%} where the first #% is the
            SOC % and the second #% is the time taken at what % of the final voltage value of the relaxation
            curve. The other type is names var_{#%} which is the variance of the other features taken at a
            certain % of the final voltage value of the relaxation curve.
        """
        if params_dict is None:
            params_dict = FEATURE_HYPERPARAMS[cls.class_feature_name]

        relax_feature_array = featurizer_helpers.get_relaxation_features(
            processed_cycler_run, params_dict["hppc_list"]
        )
        col_names = []
        full_feature_array = []

        for i, percentage in enumerate(params_dict["percentage_list"]):
            col_names.append("var_{0}%".format(percentage))
            full_feature_array.append(np.var(relax_feature_array[:, i]))

            for j, soc in enumerate(params_dict["soc_list"]):
                col_names.append("SOC{0}%_degrad{1}%".format(soc, percentage))
                full_feature_array.append(relax_feature_array[j, i])

        return pd.DataFrame(dict(zip(col_names, full_feature_array)), index=[0])


class DiagnosticSummaryStats(BeepFeatures):
    """
   Object corresponding to summary statistics from a diagnostic cycle of
   specific type. Includes constructors to create the features, object names
   and metadata attributes in the object

   name (str): predictor object name.
   X (pandas.DataFrame): features in DataFrame format.
   metadata (dict): information about the conditions, data
       and code used to produce features
   """

    # Class name for the feature object
    class_feature_name = "DiagnosticSummaryStats"

    def __init__(self, name, X, metadata):
        """
        Args:
            name (str): predictor object name
            feature_object (pandas.DataFrame): features in DataFrame format.
            metadata (dict): information about the data and code used to produce features
        """
        super().__init__(name, X, metadata)
        self.name = name
        self.X = X
        self.metadata = metadata

    @classmethod
    def validate_data(cls, processed_cycler_run, params_dict=None):
        """
        This function determines if the input data has the necessary attributes for
        creation of this feature class. It should test for all of the possible reasons
        that feature generation would fail for this particular input data.

        Args:
            processed_cycler_run (beep.structure.ProcessedCyclerRun): data from cycler run
            params_dict (dict): dictionary of parameters governing how the ProcessedCyclerRun object
            gets featurized. These could be filters for column or row operations
        Returns:
            bool: True/False indication of ability to proceed with feature generation
        """
        if params_dict is None:
            params_dict = FEATURE_HYPERPARAMS[cls.class_feature_name]
        conditions = []
        if not hasattr(processed_cycler_run, "diagnostic_summary") & hasattr(
            processed_cycler_run, "diagnostic_interpolated"
        ):
            return False
        if processed_cycler_run.diagnostic_summary.empty:
            return False
        else:
            df = processed_cycler_run.diagnostic_summary
            df = df[df.cycle_type == params_dict["diagnostic_cycle_type"]]
            conditions.append(
                df.cycle_index.nunique() >= max(params_dict["cycle_comp_num"]) + 1
            )

        return all(conditions)

    @classmethod
    def features_from_processed_cycler_run(cls, processed_cycler_run, params_dict=None):
        """
        Generate features listed in early prediction manuscript using both diagnostic and regular cycles

        Args:
            processed_cycler_run (beep.structure.ProcessedCyclerRun)
            params_dict (dict): dictionary of parameters governing how the ProcessedCyclerRun object
            gets featurized. These could be filters for column or row operations
        Returns:
            X (pd.DataFrame): Dataframe containing the feature
        """
        if params_dict is None:
            params_dict = FEATURE_HYPERPARAMS[cls.class_feature_name]
        diagnostic_interpolated = processed_cycler_run.diagnostic_interpolated

        X = pd.DataFrame(np.zeros((1, 42)))

        # Determine beginning and end of investigated cycle type
        index_pos_list = [
            i
            for i in range(len(diagnostic_interpolated.cycle_type))
            if diagnostic_interpolated.cycle_type[i]
            == params_dict["diagnostic_cycle_type"]
        ]

        end_list = [
            index_pos_list[i]
            for i in range(len(index_pos_list) - 1)
            if index_pos_list[i + 1] != index_pos_list[i] + 1
        ]
        start_list = [
            index_pos_list[i]
            for i in range(1, len(index_pos_list))
            if index_pos_list[i - 1] != index_pos_list[i] - 1
        ]
        end_list.append(index_pos_list[-1])
        start_list.insert(0, index_pos_list[0])

        if (
            diagnostic_interpolated.cycle_type[0]
            == params_dict["diagnostic_cycle_type"]
        ):
            start_list.insert(0, 1)
        if (
            diagnostic_interpolated.cycle_type[
                len(diagnostic_interpolated.cycle_type) - 1
            ]
            == params_dict["diagnostic_cycle_type"]
        ):
            end_list.append(len(diagnostic_interpolated.cycle_type) - 1)

        # Create features

        # Charging Capacity features

        # Discharging Capacity features
        Qd100_1 = diagnostic_interpolated.discharge_capacity[
            start_list[params_dict["cycle_comp_num"][1]]
            + params_dict["Q_seg"]
            + 1: start_list[params_dict["cycle_comp_num"][1]]
            + 2 * params_dict["Q_seg"]
        ]
        Qd10_1 = diagnostic_interpolated.discharge_capacity[
            start_list[params_dict["cycle_comp_num"][0]]
            + params_dict["Q_seg"]
            + 1: start_list[params_dict["cycle_comp_num"][0]]
            + 2 * params_dict["Q_seg"]
        ]
        QdDiff = [a_i - b_i for a_i, b_i in zip(Qd100_1, Qd10_1)]
        QdDiff = [elem for elem in QdDiff if (math.isnan(elem) is False)]

        X[7] = np.log10(np.absolute(np.var(QdDiff)))
        X[8] = np.log10(np.absolute(min(QdDiff)))
        X[9] = np.log10(np.absolute(np.mean(QdDiff)))
        X[10] = np.log10(np.absolute(skew(QdDiff)))
        X[11] = np.log10(np.absolute(kurtosis(QdDiff, fisher=False, bias=False)))
        X[12] = np.log10(np.sum(np.absolute(QdDiff)))
        X[13] = np.log10(np.sum(np.square(QdDiff)))

        # Charging Energy features

        # Discharging Energy features
        Ed100_1 = diagnostic_interpolated.discharge_energy[
            start_list[params_dict["cycle_comp_num"][1]]
            + params_dict["Q_seg"]
            + 1: start_list[params_dict["cycle_comp_num"][1]]
            + 2 * params_dict["Q_seg"]
        ]
        Ed10_1 = diagnostic_interpolated.discharge_energy[
            start_list[params_dict["cycle_comp_num"][0]]
            + params_dict["Q_seg"]
            + 1: start_list[params_dict["cycle_comp_num"][0]]
            + 2 * params_dict["Q_seg"]
        ]
        EdDiff = [a_i - b_i for a_i, b_i in zip(Ed100_1, Ed10_1)]
        EdDiff = [elem for elem in EdDiff if (math.isnan(elem) is False)]

        X[21] = np.log10(np.absolute(np.var(EdDiff)))
        X[22] = np.log10(np.absolute(min(EdDiff)))
        X[23] = np.log10(np.absolute(np.mean(EdDiff)))
        X[24] = np.log10(np.absolute(skew(EdDiff)))
        X[25] = np.log10(np.absolute(kurtosis(EdDiff, fisher=False, bias=False)))
        X[26] = np.log10(np.sum(np.absolute(EdDiff)))
        X[27] = np.log10(np.sum(np.square(EdDiff)))

        # Charging dQdV features

        # Discharging Capacity features
        dQdVd100_1 = diagnostic_interpolated.discharge_dQdV[
            start_list[params_dict["cycle_comp_num"][1]]
            + params_dict["Q_seg"]
            + 1: start_list[params_dict["cycle_comp_num"][1]]
            + 2 * params_dict["Q_seg"]
        ]
        dQdVd10_1 = diagnostic_interpolated.discharge_dQdV[
            start_list[params_dict["cycle_comp_num"][0]]
            + params_dict["Q_seg"]
            + 1: start_list[params_dict["cycle_comp_num"][0]]
            + 2 * params_dict["Q_seg"]
        ]
        dQdVdDiff = [a_i - b_i for a_i, b_i in zip(dQdVd100_1, dQdVd10_1)]
        dQdVdDiff = [elem for elem in dQdVdDiff if (math.isnan(elem) is False)]

        X[35] = np.log10(np.absolute(np.var(dQdVdDiff)))
        X[36] = np.log10(np.absolute(min(dQdVdDiff)))
        X[37] = np.log10(np.absolute(np.mean(dQdVdDiff)))
        X[38] = np.log10(np.absolute(skew(dQdVdDiff)))
        X[39] = np.log10(np.absolute(kurtosis(dQdVdDiff, fisher=False, bias=False)))
        X[40] = np.log10(np.sum(np.absolute(dQdVdDiff)))
        X[41] = np.log10(np.sum(np.square(dQdVdDiff)))

        operations = ["var", "min", "mean", "skew", "kurtosis", "abs", "square"]
        quantities = [
            "charging_capacity",
            "discharging_capacity",
            "charging_energy",
            "discharging_energy",
            "charging_dQdV",
            "discharging_dQdV",
        ]

        X.columns = [y + "_" + x for x in quantities for y in operations]
        return X


class DeltaQFastCharge(BeepFeatures):
    """
    Object corresponding to feature object. Includes constructors
    to create the features, object names and metadata attributes in the
    object
        name (str): predictor object name.
        X (pandas.DataFrame): features in DataFrame format.
        metadata (dict): information about the conditions, data
            and code used to produce features
    """

    # Class name for the feature object
    class_feature_name = "DeltaQFastCharge"

    def __init__(self, name, X, metadata):
        """
        Args:
            name (str): predictor object name
            feature_object (pandas.DataFrame): features in DataFrame format.
            metadata (dict): information about the data and code used to produce features
        """
        super().__init__(name, X, metadata)
        self.name = name
        self.X = X
        self.metadata = metadata

    @classmethod
    def validate_data(cls, processed_cycler_run, params_dict=None):
        """
        This function determines if the input data has the necessary attributes for
        creation of this feature class. It should test for all of the possible reasons
        that feature generation would fail for this particular input data.

        Args:
            processed_cycler_run (beep.structure.ProcessedCyclerRun): data from cycler run
            params_dict (dict): dictionary of parameters governing how the ProcessedCyclerRun object
            gets featurized. These could be filters for column or row operations
        Returns:
            bool: True/False indication of ability to proceed with feature generation
        """

        if params_dict is None:
            params_dict = FEATURE_HYPERPARAMS[cls.class_feature_name]

        conditions = []

        if "cycle_index" in processed_cycler_run.summary.columns:
            conditions.append(
                processed_cycler_run.summary.cycle_index.max()
                > params_dict["final_pred_cycle"]
            )
            conditions.append(
                processed_cycler_run.summary.cycle_index.min()
                <= params_dict["init_pred_cycle"]
            )
        else:
            conditions.append(
                len(processed_cycler_run.summary.index)
                > params_dict["final_pred_cycle"]
            )

        return all(conditions)

    @classmethod
    def features_from_processed_cycler_run(cls, processed_cycler_run, params_dict=None):
        """
        Generate features listed in early prediction manuscript, primarily related to the
        so called delta Q feature
        Args:
            processed_cycler_run (beep.structure.ProcessedCyclerRun): data from cycler run
            params_dict (dict): dictionary of parameters governing how the ProcessedCyclerRun object
            gets featurized. These could be filters for column or row operations
        Returns:
            pd.DataFrame: features indicative of degradation, derived from the input data
        """

        if params_dict is None:
            params_dict = FEATURE_HYPERPARAMS[cls.class_feature_name]

        assert params_dict["mid_pred_cycle"] > 10  # Sufficient cycles for analysis
        assert (
            params_dict["final_pred_cycle"] > params_dict["mid_pred_cycle"]
        )  # Must have final_pred_cycle > mid_pred_cycle

        i_final = params_dict["final_pred_cycle"] - 1  # python indexing
        i_mid = params_dict["mid_pred_cycle"] - 1

        summary = processed_cycler_run.summary
        params_dict[
            "n_nominal_cycles"
        ] = 40  # For nominal capacity, use median discharge capacity of first n cycles

        if "step_type" in processed_cycler_run.cycles_interpolated.columns:
            interpolated_df = processed_cycler_run.cycles_interpolated[
                processed_cycler_run.cycles_interpolated.step_type == "discharge"
            ]
        else:
            interpolated_df = processed_cycler_run.cycles_interpolated
        X = pd.DataFrame(np.zeros((1, 20)))
        labels = []
        # Discharge capacity, cycle 2 = Q(n=2)
        X[0] = summary.discharge_capacity[1]
        labels.append("discharge_capacity_cycle_2")

        # Max discharge capacity - discharge capacity, cycle 2 = max_n(Q(n)) - Q(n=2)
        X[1] = max(
            summary.discharge_capacity[np.arange(i_final + 1)]
            - summary.discharge_capacity[1]
        )
        labels.append("max_discharge_capacity_difference")

        # Discharge capacity, cycle 100 = Q(n=100)
        X[2] = summary.discharge_capacity[i_final]
        labels.append("discharge_capacity_cycle_100")

        # Feature representing time-temperature integral over cycles 2 to 100
        X[3] = np.nansum(summary.time_temperature_integrated[np.arange(i_final + 1)])
        labels.append("integrated_time_temperature_cycles_1:100")

        # Mean of charge times of first 5 cycles
        X[4] = np.nanmean(summary.charge_duration[1:6])
        labels.append("charge_time_cycles_1:5")

        # Descriptors based on capacity loss between cycles 10 and 100.
        Qd_final = interpolated_df.discharge_capacity[
            interpolated_df.cycle_index == i_final
        ]
        Qd_10 = interpolated_df.discharge_capacity[interpolated_df.cycle_index == 9]

        Qd_diff = Qd_final.values - Qd_10.values

        # If DeltaQ(V) is not an empty array, compute summary stats, else initialize with np.nan
        # Cells discharged rapidly over a narrow voltage window run into have no interpolated discharge steps
        if len(Qd_diff):
            X[5] = np.log10(np.abs(np.nanmin(Qd_diff)))  # Minimum
            X[6] = np.log10(np.abs(np.nanmean(Qd_diff)))  # Mean
            X[7] = np.log10(np.abs(np.nanvar(Qd_diff)))  # Variance
            X[8] = np.log10(np.abs(skew(Qd_diff)))  # Skewness
            X[9] = np.log10(np.abs(kurtosis(Qd_diff)))  # Kurtosis
            X[10] = np.log10(np.abs(Qd_diff[0]))  # First difference
        else:
            X[5:11] = np.nan

        labels.append("abs_min_discharge_capacity_difference_cycles_2:100")
        labels.append("abs_mean_discharge_capacity_difference_cycles_2:100")
        labels.append("abs_variance_discharge_capacity_difference_cycles_2:100")
        labels.append("abs_skew_discharge_capacity_difference_cycles_2:100")
        labels.append("abs_kurtosis_discharge_capacity_difference_cycles_2:100")
        labels.append("abs_first_discharge_capacity_difference_cycles_2:100")

        X[11] = max(summary.temperature_maximum[list(range(1, i_final + 1))])  # Max T
        labels.append("max_temperature_cycles_1:100")

        X[12] = min(summary.temperature_minimum[list(range(1, i_final + 1))])  # Min T
        labels.append("min_temperature_cycles_1:100")

        # Slope and intercept of linear fit to discharge capacity as a fn of cycle #, cycles 2 to 100

        X[13], X[14] = np.polyfit(
            list(range(1, i_final + 1)),
            summary.discharge_capacity[list(range(1, i_final + 1))],
            1,
        )

        labels.append("slope_discharge_capacity_cycle_number_2:100")
        labels.append("intercept_discharge_capacity_cycle_number_2:100")

        # Slope and intercept of linear fit to discharge capacity as a fn of cycle #, cycles 91 to 100
        X[15], X[16] = np.polyfit(
            list(range(i_mid, i_final + 1)),
            summary.discharge_capacity[list(range(i_mid, i_final + 1))],
            1,
        )
        labels.append("slope_discharge_capacity_cycle_number_91:100")
        labels.append("intercept_discharge_capacity_cycle_number_91:100")

        IR_trend = summary.dc_internal_resistance[list(range(1, i_final + 1))]
        if any(v == 0 for v in IR_trend):
            IR_trend[IR_trend == 0] = np.nan

        # Internal resistance minimum
        X[17] = np.nanmin(IR_trend)
        labels.append("min_internal_resistance_cycles_2:100")

        # Internal resistance at cycle 2
        X[18] = summary.dc_internal_resistance[1]
        labels.append("internal_resistance_cycle_2")

        # Internal resistance at cycle 100 - cycle 2
        X[19] = (
            summary.dc_internal_resistance[i_final] - summary.dc_internal_resistance[1]
        )
        labels.append("internal_resistance_difference_cycles_2:100")

        # Nominal capacity
        X[20] = np.median(
            summary.discharge_capacity.iloc[0: params_dict["n_nominal_cycles"]]
        )
        labels.append("nominal_capacity_by_median")

        X.columns = labels
        return X


class TrajectoryFastCharge(DeltaQFastCharge):
    """
    Object corresponding to cycle numbers at which the capacity drops below
     specific percentages of the initial capacity. Computed on the discharge
     portion of the regular fast charge cycles.

        name (str): predictor object name.
        X (pandas.DataFrame): features in DataFrame format.
        metadata (dict): information about the conditions, data
            and code used to produce features
    """

    # Class name for the feature object
    class_feature_name = "TrajectoryFastCharge"

    def __init__(self, name, X, metadata):
        super().__init__(name, X, metadata)
        self.name = name
        self.X = X
        self.metadata = metadata

    @classmethod
    def validate_data(cls, processed_cycler_run, params_dict=None):
        """
        This function determines if the input data has the necessary attributes for
        creation of this feature class. It should test for all of the possible reasons
        that feature generation would fail for this particular input data.

        Args:
            processed_cycler_run (beep.structure.ProcessedCyclerRun): data from cycler run
            params_dict (dict): dictionary of parameters governing how the ProcessedCyclerRun object
            gets featurized. These could be filters for column or row operations
        Returns:
            bool: True/False indication of ability to proceed with feature generation
        """

        if params_dict is None:
            params_dict = FEATURE_HYPERPARAMS[cls.class_feature_name]

        conditions = []
        cap = processed_cycler_run.summary.discharge_capacity
        conditions.append(cap.min() / cap.max() < params_dict["thresh_max_cap"])

        return all(conditions)

    @classmethod
    def features_from_processed_cycler_run(cls, processed_cycler_run, params_dict=None):
        """
        Calculate the outcomes from the input data. In particular, the number of cycles
        where we expect to reach certain thresholds of capacity loss
        Args:
            processed_cycler_run (beep.structure.ProcessedCyclerRun): data from cycler run
            params_dict (dict): dictionary of parameters governing how the ProcessedCyclerRun object
            gets featurized. These could be filters for column or row operations
        Returns:
            pd.DataFrame: cycles at which capacity/energy degradation exceeds thresholds
        """
        if params_dict is None:
            params_dict = FEATURE_HYPERPARAMS[cls.class_feature_name]
        y = processed_cycler_run.cycles_to_reach_set_capacities(
            params_dict["thresh_max_cap"],
            params_dict["thresh_min_cap"],
            params_dict["interval_cap"],
        )
        return y


class DiagnosticProperties(BeepFeatures):
    """
    This class stores fractional levels of degradation in discharge capacity and discharge energy
    relative to the first cycle at each diagnostic cycle, grouped by diagnostic cycle type.

        name (str): predictor object name.
        X (pandas.DataFrame): features in DataFrame format.
        metadata (dict): information about the conditions, data
            and code used to produce features
    """

    # Class name for the feature object
    class_feature_name = "DiagnosticProperties"

    def __init__(self, name, X, metadata):
        super().__init__(name, X, metadata)
        self.name = name
        self.X = X
        self.metadata = metadata

    @classmethod
    def validate_data(cls, processed_cycler_run, params_dict=None):
        """
        This function determines if the input data has the necessary attributes for
        creation of this feature class. It should test for all of the possible reasons
        that feature generation would fail for this particular input data.

        Args:
            processed_cycler_run (beep.structure.ProcessedCyclerRun): data from cycler run
            params_dict (dict): dictionary of parameters governing how the ProcessedCyclerRun object
            gets featurized. These could be filters for column or row operations
        Returns:
            bool: True/False indication of ability to proceed with feature generation
        """
        if not hasattr(processed_cycler_run, "diagnostic_summary") & hasattr(
            processed_cycler_run, "diagnostic_interpolated"
        ):
            return False
        if processed_cycler_run.diagnostic_summary.empty:
            return False
        else:
            return True

    @classmethod
    def features_from_processed_cycler_run(cls, processed_cycler_run, params_dict=None):
        """
        Args:
            processed_cycler_run (beep.structure.ProcessedCyclerRun): data from cycler run
            params_dict (dict): dictionary of parameters governing how the ProcessedCyclerRun object
            gets featurized. These could be filters for column or row operations
        Returns:
            pd.DataFrame: cycles at which capacity/energy degradation exceeds thresholds
        """
        if params_dict is None:
            params_dict = FEATURE_HYPERPARAMS[cls.class_feature_name]

        cycle_types = processed_cycler_run.diagnostic_summary.cycle_type.unique()
        X = pd.DataFrame()
        for quantity in params_dict["quantities"]:
            for cycle_type in cycle_types:
                summary_diag_cycle_type = featurizer_helpers.get_fractional_quantity_remaining(
                    processed_cycler_run, quantity, cycle_type
                )
                summary_diag_cycle_type["cycle_type"] = cycle_type
                summary_diag_cycle_type["metric"] = quantity
                X = X.append(summary_diag_cycle_type)

        return X


class DegradationPredictor(MSONable):
    """
    Object corresponding to feature matrix. Includes constructors
    to initialize the feature vectors.
    Attributes:
        name (str): predictor object name.
        X (pandas.DataFrame): data as records x features.
        y (pandas.DataFrame): targets.
        feature_labels (list): feature labels.
        predict_only (bool): True/False to specify predict/train mode.
        prediction_type (str): Type of regression - 'single' vs 'multi'.
        predicted_quantity (str): 'cycle' or 'capacity'.
        nominal_capacity (float):
    """

    def __init__(
        self,
        name,
        X,
        feature_labels=None,
        y=None,
        nominal_capacity=1.1,
        predict_only=False,
        predicted_quantity="cycle",
        prediction_type="multi",
    ):
        """
        Args:
            name (str): predictor object name
            X (pandas.DataFrame): features in DataFrame format.
            name (str): name of method for featurization.
            y (pandas.Dataframe or float): one or more outcomes.
            predict_only (bool): True/False to specify predict/train mode.
            predicted_quantity (str): 'cycle' or 'capacity'.
            prediction_type (str): Type of regression - 'single' vs 'multi'.
        """
        self.name = name
        self.X = X
        self.feature_labels = feature_labels
        self.predict_only = predict_only
        self.prediction_type = prediction_type
        self.predicted_quantity = predicted_quantity
        self.y = y
        self.nominal_capacity = nominal_capacity

    @classmethod
    def from_processed_cycler_run_file(
        cls,
        path,
        features_label="full_model",
        predict_only=False,
        predicted_quantity="cycle",
        prediction_type="multi",
        diagnostic_features=False,
    ):
        """
        Args:
            path (str): string corresponding to file path with ProcessedCyclerRun object.
            features_label (str): name of method for featurization.
            predict_only (bool): True/False to specify predict/train mode.
            predicted_quantity (str): 'cycle' or 'capacity'.
            prediction_type (str): Type of regression - 'single' vs 'multi'.
            diagnostic_features (bool): whether to compute diagnostic features.
        """
        processed_cycler_run = loadfn(path)

        if features_label == "full_model":
            return cls.init_full_model(
                processed_cycler_run,
                predict_only=predict_only,
                predicted_quantity=predicted_quantity,
                diagnostic_features=diagnostic_features,
                prediction_type=prediction_type,
            )
        else:
            raise NotImplementedError

    @classmethod
    def init_full_model(
        cls,
        processed_cycler_run,
        init_pred_cycle=10,
        mid_pred_cycle=91,
        final_pred_cycle=100,
        predict_only=False,
        prediction_type="multi",
        predicted_quantity="cycle",
        diagnostic_features=False,
    ):
        """
        Generate features listed in early prediction manuscript
        Args:
            processed_cycler_run (beep.structure.ProcessedCyclerRun): information about cycler run
            init_pred_cycle (int): index of initial cycle index used for predictions
            mid_pred_cycle (int): index of intermediate cycle index used for predictions
            final_pred_cycle (int): index of highest cycle index used for predictions
            predict_only (bool): whether or not to include cycler life in the object
            prediction_type (str): 'single': cycle life to reach 80% capacity.
                                   'multi': remaining capacity at fixed cycles
            predicted_quantity (str): quantity being predicted - cycles/capacity
            diagnostic_features (bool): whether or not to compute diagnostic features
        Returns:
            beep.featurize.DegradationPredictor: DegradationPredictor corresponding to the ProcessedCyclerRun file.
        """
        assert mid_pred_cycle > 10, "Insufficient cycles for analysis"
        assert (
            final_pred_cycle > mid_pred_cycle
        ), "Must have final_pred_cycle > mid_pred_cycle"
        i_final = final_pred_cycle - 1  # python indexing
        i_mid = mid_pred_cycle - 1
        summary = processed_cycler_run.summary
        assert (
            len(processed_cycler_run.summary) > final_pred_cycle
        ), "cycle count must exceed final_pred_cycle"
        cycles_to_average_over = (
            40  # For nominal capacity, use median discharge capacity of first n cycles
        )

        # Features in "nature energy" set only use discharge portion of the cycle
        if "step_type" in processed_cycler_run.cycles_interpolated.columns:
            interpolated_df = processed_cycler_run.cycles_interpolated[
                processed_cycler_run.cycles_interpolated.step_type == "discharge"
            ]
        else:
            interpolated_df = processed_cycler_run.cycles_interpolated

        X = pd.DataFrame(np.zeros((1, 20)))
        labels = []
        # Discharge capacity, cycle 2 = Q(n=2)
        X[0] = summary.discharge_capacity[1]
        labels.append("discharge_capacity_cycle_2")

        # Max discharge capacity - discharge capacity, cycle 2 = max_n(Q(n)) - Q(n=2)
        X[1] = max(
            summary.discharge_capacity[np.arange(final_pred_cycle)]
            - summary.discharge_capacity[1]
        )
        labels.append("max_discharge_capacity_difference")

        # Discharge capacity, cycle 100 = Q(n=100)
        X[2] = summary.discharge_capacity[i_final]
        labels.append("discharge_capacity_cycle_100")

        # Feature representing time-temperature integral over cycles 2 to 100
        X[3] = np.nansum(
            summary.time_temperature_integrated[np.arange(final_pred_cycle)]
        )
        labels.append("integrated_time_temperature_cycles_1:100")

        # Mean of charge times of first 5 cycles
        X[4] = np.nanmean(summary.charge_duration[1:6])
        labels.append("charge_time_cycles_1:5")

        # Descriptors based on capacity loss between cycles 10 and 100.
        Qd_final = interpolated_df.discharge_capacity[
            interpolated_df.cycle_index == i_final
        ]
        Qd_10 = interpolated_df.discharge_capacity[interpolated_df.cycle_index == 9]

        Qd_diff = Qd_final.values - Qd_10.values

        X[5] = np.log10(np.abs(np.min(Qd_diff)))  # Minimum
        labels.append("abs_min_discharge_capacity_difference_cycles_2:100")

        X[6] = np.log10(np.abs(np.mean(Qd_diff)))  # Mean
        labels.append("abs_mean_discharge_capacity_difference_cycles_2:100")

        X[7] = np.log10(np.abs(np.var(Qd_diff)))  # Variance
        labels.append("abs_variance_discharge_capacity_difference_cycles_2:100")

        X[8] = np.log10(np.abs(skew(Qd_diff)))  # Skewness
        labels.append("abs_skew_discharge_capacity_difference_cycles_2:100")

        X[9] = np.log10(np.abs(kurtosis(Qd_diff)))  # Kurtosis
        labels.append("abs_kurtosis_discharge_capacity_difference_cycles_2:100")

        X[10] = np.log10(np.abs(Qd_diff[0]))  # First difference
        labels.append("abs_first_discharge_capacity_difference_cycles_2:100")

        X[11] = max(
            summary.temperature_maximum[list(range(1, final_pred_cycle))]
        )  # Max T
        labels.append("max_temperature_cycles_1:100")

        X[12] = min(
            summary.temperature_minimum[list(range(1, final_pred_cycle))]
        )  # Min T
        labels.append("min_temperature_cycles_1:100")

        # Slope and intercept of linear fit to discharge capacity as a fn of cycle #, cycles 2 to 100

        X[13], X[14] = np.polyfit(
            list(range(1, final_pred_cycle)),
            summary.discharge_capacity[list(range(1, final_pred_cycle))],
            1,
        )

        labels.append("slope_discharge_capacity_cycle_number_2:100")
        labels.append("intercept_discharge_capacity_cycle_number_2:100")

        # Slope and intercept of linear fit to discharge capacity as a fn of cycle #, cycles 91 to 100
        X[15], X[16] = np.polyfit(
            list(range(i_mid, final_pred_cycle)),
            summary.discharge_capacity[list(range(i_mid, final_pred_cycle))],
            1,
        )
        labels.append("slope_discharge_capacity_cycle_number_91:100")
        labels.append("intercept_discharge_capacity_cycle_number_91:100")

        IR_trend = summary.dc_internal_resistance[list(range(1, final_pred_cycle))]
        if any(v == 0 for v in IR_trend):
            IR_trend[IR_trend == 0] = np.nan

        # Internal resistance minimum
        X[17] = np.nanmin(IR_trend)
        labels.append("min_internal_resistance_cycles_2:100")

        # Internal resistance at cycle 2
        X[18] = summary.dc_internal_resistance[1]
        labels.append("internal_resistance_cycle_2")

        # Internal resistance at cycle 100 - cycle 2
        X[19] = (
            summary.dc_internal_resistance[i_final] - summary.dc_internal_resistance[1]
        )
        labels.append("internal_resistance_difference_cycles_2:100")

        X.columns = labels
        if predict_only:
            y = None
        else:
            if prediction_type == "single":
                y = processed_cycler_run.get_cycle_life()
            elif prediction_type == "multi":
                if predicted_quantity == "cycle":
                    y = processed_cycler_run.cycles_to_reach_set_capacities(
                        thresh_max_cap=0.98, thresh_min_cap=0.78, interval_cap=0.03
                    )
                elif predicted_quantity == "capacity":
                    y = processed_cycler_run.capacities_at_set_cycles()
                else:
                    raise NotImplementedError(
                        "{} predicted_quantity type not implemented".format(
                            predicted_quantity
                        )
                    )
        nominal_capacity = np.median(
            summary.discharge_capacity.iloc[0:cycles_to_average_over]
        )

        return cls(
            "full_model",
            X,
            feature_labels=labels,
            y=y,
            nominal_capacity=nominal_capacity,
            predict_only=predict_only,
            prediction_type=prediction_type,
            predicted_quantity=predicted_quantity,
        )

    def as_dict(self):
        """
        Method for dictionary serialization
        Returns:
            dict: corresponding to dictionary for serialization
        """
        obj = {
            "@module": self.__class__.__module__,
            "@class": self.__class__.__name__,
            "name": self.name,
            "X": self.X.to_dict("list"),
            "feature_labels": self.feature_labels,
            "predict_only": self.predict_only,
            "prediction_type": self.prediction_type,
            "nominal_capacity": self.nominal_capacity,
        }
        if isinstance(self.y, pd.DataFrame):
            obj["y"] = self.y.to_dict("list")
        else:
            obj["y"] = self.y
        return obj

    @classmethod
    def from_dict(cls, d):
        """MSONable deserialization method"""
        d["X"] = pd.DataFrame(d["X"])
        return cls(**d)


def add_file_prefix_to_path(path, prefix):
    """
    Helper function to add file prefix to path.

    Args:
        path (str): full path to file.
        prefix (str): prefix for file.

    Returns:
        str: path with prefix appended to filename.

    """
    split_path = list(os.path.split(path))
    split_path[-1] = prefix + split_path[-1]
    return os.path.join(*split_path)


def process_file_list_from_json(file_list_json, processed_dir="data-share/features/"):
    """
    Function to take a json file containing processed cycler run file locations,
    extract features, dump the processed file into a predetermined directory,
    and return a jsonable dict of feature file locations.

    Args:
        file_list_json (str): json string or json filename corresponding
            to a dictionary with a file_list attribute,
            if this string ends with ".json", a json file is assumed
            and loaded, otherwise interpreted as a json string.
        processed_dir (str): location for processed cycler run output files
            to be placed.
        features_label (str): name of feature generation method.
        predict_only (bool): whether to calculate predictions or not.
        prediction_type (str): Single or multi-point predictions.
        predicted_quantity (str): quantity being predicted - cycle or capacity.

    Returns:
        str: json string of feature files (with key "file_list").

    """
    # Get file list and validity from json, if ends with .json,
    # assume it's a file, if not assume it's a json string
    if file_list_json.endswith(".json"):
        file_list_data = loadfn(file_list_json)
    else:
        file_list_data = json.loads(file_list_json)

    # Setup Events
    events = KinesisEvents(service="DataAnalyzer", mode=file_list_data["mode"])

    # Add root path to processed_dir
    processed_dir = os.path.join(
        os.environ.get("BEEP_PROCESSING_DIR", "/"), processed_dir
    )
    if not os.path.exists(processed_dir):
        os.makedirs(processed_dir)

    file_list = file_list_data["file_list"]
    run_ids = file_list_data["run_list"]
    processed_run_list = []
    processed_result_list = []
    processed_message_list = []
    processed_paths_list = []

    for path, run_id in zip(file_list, run_ids):
        logger.info("run_id=%s featurizing=%s", str(run_id), path, extra=s)
        processed_cycler_run = loadfn(path)

        featurizer_classes = [
            RPTdQdVFeatures,
            HPPCResistanceVoltageFeatures,
            HPPCRelaxationFeatures,
            DiagnosticSummaryStats,
            DeltaQFastCharge,
            TrajectoryFastCharge,
            DiagnosticProperties,
        ]

        for featurizer_class in featurizer_classes:
            if featurizer_class.class_feature_name in FEATURE_HYPERPARAMS.keys():
                params_dict = FEATURE_HYPERPARAMS[featurizer_class.class_feature_name]
            else:
                params_dict = None
            featurizer = featurizer_class.from_run(
                path, processed_dir, processed_cycler_run, params_dict
            )
            if featurizer:
                dumpfn(featurizer, featurizer.name)
                processed_paths_list.append(featurizer.name)
                processed_run_list.append(run_id)
                processed_result_list.append("success")
                processed_message_list.append({"comment": "", "error": ""})
                logger.info("Successfully generated %s", featurizer.name, extra=s)
            else:
                processed_paths_list.append(path)
                processed_run_list.append(run_id)
                processed_result_list.append("incomplete")
                processed_message_list.append(
                    {
                        "comment": "Insufficient or incorrect data for featurization",
                        "error": "",
                    }
                )
                logger.info("Unable to featurize %s", path, extra=s)

    output_data = {
        "file_list": processed_paths_list,
        "run_list": processed_run_list,
        "result_list": processed_result_list,
        "message_list": processed_message_list,
    }

    events.put_analyzing_event(output_data, "featurizing", "complete")
    # Return jsonable file list
    return json.dumps(output_data)


def main():
    """
    Main function of this module, takes in arguments of an input
    and output filename corresponding to structured cycler run data
    and creates a predictor object output for analysis/ML processing

    Returns:
        None

    """
    # Parse args and construct initial cycler run
    logger.info("starting", extra=s)
    logger.info("Running version=%s", __version__, extra=s)
    try:
        args = docopt(__doc__)
        input_json = args["INPUT_JSON"]
        print(process_file_list_from_json(input_json), end="")
    except Exception as e:
        logger.error(str(e), extra=s)
        raise e
    logger.info("finish", extra=s)
    return None


if __name__ == "__main__":
    main()<|MERGE_RESOLUTION|>--- conflicted
+++ resolved
@@ -275,24 +275,6 @@
             max_nr_peaks = 3
             cwt_range_input = np.arange(10, 50)
 
-<<<<<<< HEAD
-        peak_fit_df_ref = featurizer_helpers.generate_dQdV_peak_fits(
-            processed_cycler_run,
-            diag_nr=params_dict["diag_ref"],
-            charge_y_n=params_dict["charge_y_n"],
-            rpt_type=params_dict["rpt_type"],
-            plotting_y_n=params_dict["plotting_y_n"],
-            max_nr_peaks=max_nr_peaks,
-        )
-        peak_fit_df = featurizer_helpers.generate_dQdV_peak_fits(
-            processed_cycler_run,
-            diag_nr=params_dict["diag_nr"],
-            charge_y_n=params_dict["charge_y_n"],
-            rpt_type=params_dict["rpt_type"],
-            plotting_y_n=params_dict["plotting_y_n"],
-            max_nr_peaks=max_nr_peaks,
-        )
-=======
 
         peak_fit_df_ref = featurizer_helpers.generate_dQdV_peak_fits(processed_cycler_run,
                                                                      diag_nr=params_dict['diag_ref'],
@@ -300,15 +282,14 @@
                                                                      rpt_type=params_dict['rpt_type'],
                                                                      plotting_y_n=params_dict['plotting_y_n'],
                                                                      max_nr_peaks=max_nr_peaks,
-                                                                     cwt_range = cwt_range_input)
+                                                                     cwt_range=cwt_range_input)
         peak_fit_df = featurizer_helpers.generate_dQdV_peak_fits(processed_cycler_run,
                                                                  diag_nr=params_dict['diag_nr'],
                                                                  charge_y_n=params_dict['charge_y_n'],
                                                                  rpt_type=params_dict['rpt_type'],
                                                                  plotting_y_n=params_dict['plotting_y_n'],
                                                                  max_nr_peaks=max_nr_peaks,
-                                                                     cwt_range = cwt_range_input)
->>>>>>> dcd2a792
+                                                                 cwt_range = cwt_range_input)
 
         return 1 + (peak_fit_df - peak_fit_df_ref) / peak_fit_df_ref
 
