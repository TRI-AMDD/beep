--- conflicted
+++ resolved
@@ -672,12 +672,8 @@
             step_68_filtered_end_entry["Step"],
             "070"
         )
-<<<<<<< HEAD
-        pass
-=======
         pass
 
     def test_convert_diagnostic(self):
         with ScratchDir("."):
-            convert_diagnostic_v5_multi_techniques(source_file="diagnosticV5.000")
->>>>>>> 83df3218
+            convert_diagnostic_v5_multi_techniques(source_file="diagnosticV5.000")