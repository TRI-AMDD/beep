--- conflicted
+++ resolved
@@ -22,7 +22,6 @@
     >>> "CC1"
 
     """
-<<<<<<< HEAD
     @classmethod
     def from_file(cls, filename, encoding='latin-1'):
         """
@@ -30,25 +29,6 @@
         to an ordered dict with section headers as nested dicts. One line in the
         schedule file is not parsable by utf-8. This line is stored and returned
         separately with the line number that it came from
-=======
-    def __init__(self,
-                 section_regex=r'(?<=\[).*',
-                 step_regex=r'.Schedule_Step[0-9]*',
-                 limit_regex=r'.Schedule_Step[0-9]*_Limit[0-9]*'):
-        self.section = section_regex
-        self.step = step_regex
-        self.limit = limit_regex
-        self.schedule_file_encoding = 'latin-1'
-
-    def hash_file(self, inputfile):
-        with open(inputfile, 'rb') as f:
-            chunk = f.read()
-        return hashlib.md5(chunk).digest()
-
-    def to_dict(self, inputfile):
-        """Schedule file ingestion. Converts a schedule file with section headers
-        to an ordered dict with section headers as nested dicts.
->>>>>>> 5a49c157
 
         Args:
             filename (str): Schedule file name (tested with FastCharge schedule file)
@@ -124,17 +104,10 @@
         is CCCV.
 
         Args:
-<<<<<<< HEAD
-            CC1 (float): Constant current value for charge section 1
-            CC1_capacity (float): Capacity to charge to for section 1
-            CC2 (float): Constant current value for charge section 2
-            template_filename (str): File path to pull the template schedule
-=======
             CC1 (float): Constant current value for charge section 1 in Amps
             CC1_capacity (float): Capacity to charge to for section 1 in Amp-hours
             CC2 (float): Constant current value for charge section 2 in Amps
             inputname (str): File path to pull the template schedule
->>>>>>> 5a49c157
                 file from
 
         """
@@ -257,18 +230,4 @@
             sub_headings = _get_headings(body, delimiter=delimiter)
             headings.extend([delimiter.join([heading, sub_heading])
                              for sub_heading in sub_headings])
-    return headings
-
-
-def main():
-<<<<<<< HEAD
-    sdu = Schedule.from_fast_charge(
-        1.1*3.6, 0.086, 1.1*5, '20170630-3_6C_9per_5C.sdu')
-=======
-    sdu = ScheduleFile()
-    sdu.fast_charge_file(1.1 * 3.6, 0.086, 1.1 * 5, '20170630-3_6C_9per_5C.sdu', 'test.sdu')
->>>>>>> 5a49c157
-
-
-if __name__ == "__main__":
-    main()+    return headings