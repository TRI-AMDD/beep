--- conflicted
+++ resolved
@@ -635,7 +635,6 @@
                 if is_last_step_in_loop:
                     loop_will_unroll_stack[-1] = True
 
-<<<<<<< HEAD
                 if get(step, "Limits.Current") or get(step, "Limits.Voltage"):
                     step_num_by_seq_num[curr_seq_num] = step_num
                     step_num_by_seq_num[curr_seq_num + 1] = step_num
@@ -645,11 +644,6 @@
                     step_num_by_seq_num[curr_seq_num] = step_num
                     loop_seq_count_stack[-1] += 1
                     curr_seq_num += 1
-=======
-                step_num_by_seq_num[curr_seq_num] = step_num
-                loop_seq_count_stack[-1] += 1
-                curr_seq_num += 1
->>>>>>> ca6563da
 
         assert len(loop_seq_count_stack) == 1
         assert len(loop_will_unroll_stack) == 1
@@ -1049,28 +1043,18 @@
         # except when they are the next step
         goto_step = int(end_entry["Step"])
 
-<<<<<<< HEAD
-
-=======
->>>>>>> ca6563da
         goto_70_not_next = goto_step == 70 and step_num != 69
         goto_94_not_next = goto_step == 94 and step_num != 93
         leaves_technique_1 = step_num < 37 and goto_step > 37
         leaves_technique_2 = step_num < 70 and goto_step > 70
-<<<<<<< HEAD
         redundant_voltage = step_num in [94, 95] and end_entry["EndType"] == "Voltage" and goto_step == 96
-=======
->>>>>>> ca6563da
 
         return not (
             goto_70_not_next
             or goto_94_not_next
             or leaves_technique_1
             or leaves_technique_2
-<<<<<<< HEAD
             or redundant_voltage
-=======
->>>>>>> ca6563da
         )
 
     def sub_goto_step_nums(steps, sub):
@@ -1091,19 +1075,11 @@
 
     def set_global_fields(seqs):
         for seq in seqs:
-<<<<<<< HEAD
             seq["E range min (V)"] = "2.900"
             seq["E range max (V)"] = "4.300"
 
     converter = MaccorToBiologicMb()
     source_file = "BioTest_000001.000"
-=======
-            seq["E range min (V)"] = "0.000"
-            seq["E range max (V)"] = "4.100"
-
-    converter = MaccorToBiologicMb()
-    source_file = "diagnosticV.5000"
->>>>>>> ca6563da
     ast = converter.remove_end_entries_by_pred(
         converter.load_maccor_ast(os.path.join(PROCEDURE_TEMPLATE_DIR, source_file)),
         is_acceptable_goto,
@@ -1191,15 +1167,9 @@
         "Device : BCS-815\r\n"
         "Ecell ctrl range : min = 0.00 V, max = 9.00 V\r\n"
         "Safety Limits :\r\n"
-<<<<<<< HEAD
         "	Ecell min = 2.90 V\r\n"
         "	Ecell max = 4.3 V\r\n"
         "	for t > 100 ms\r\n"
-=======
-        "	Ecell min = 2.70 V\r\n"
-        "	Ecell max = 4.45 V\r\n"
-        "	for t > 10 ms\r\n"
->>>>>>> ca6563da
         "Electrode material : \r\n"
         "Initial state : \r\n"
         "Electrolyte : \r\n"
@@ -1218,11 +1188,7 @@
         "   Mode : Standard\r\n"
         "   Time format : Absolute MMDDYYYY\r\n"
         "Cycle Definition : Charge/Discharge alternance\r\n"
-<<<<<<< HEAD
         "Turn to OCV between techniques\r\n"
-=======
-        "Do not turn to OCV between techniques\r\n"
->>>>>>> ca6563da
     ).format(len(techniques))
 
     for technique in techniques:
@@ -1298,9 +1264,4 @@
         f.write(file_str.encode("ISO-8859-1"))
         print("created {}".format(fp))
 
-
-<<<<<<< HEAD
 convert_diagnostic_v5_multi_techniques()
-=======
-# convert_diagnostic_v5_multi_techniques()
->>>>>>> ca6563da
